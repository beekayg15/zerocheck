use crate::pcs::PolynomialCommitmentScheme;
use anyhow::{Error, Ok};
use ark_ff::PrimeField;
use ark_poly::Polynomial;
use ark_poly::{
    univariate::DensePolynomial, EvaluationDomain, Evaluations, GeneralEvaluationDomain,
};
use rayon::iter::{IntoParallelIterator, ParallelIterator};
use rayon::ThreadPool;
use std::{cmp::max, collections::HashMap, marker::PhantomData, sync::Arc};

/// This is the data structure of the proof to be sent to the verifer,
/// to prove that there exists a quotient polynomial q(X), for which,
/// for all x \in Fp, f(x) = q(x).z_H(x), where, z_H(X) is the vanishing
/// polynomial over the domain H, for which prover claims that
/// for x \in H, f(x) = 0.
///  
/// q - stores the commitment to quotient polynomail as Commitment<E>
/// inp_comms - stores the commitment to the input polynomials as Vec<Commitment<E>>
/// vk - stores the verifier key required to check the KZG openings
/// q_opening - stores the opening proof for the evaluation of q(X) at challenge 'r'
/// inp_opening - stores the opening proof for the evaluation of g, h, and s at challenge 'r'
/// inp_evals -stores the evaluation of g, h, and s at challenge 'r'
/// q_eval -stores the evaluation of q(X) at challenge 'r'

#[derive(Clone)]
pub struct Proof<PCS: PolynomialCommitmentScheme> {
    pub(crate) q_comm: PCS::Commitment,
    pub(crate) inp_comms: Vec<PCS::Commitment>,
    pub(crate) q_opening: PCS::OpeningProof,
    pub(crate) inp_openings: Vec<PCS::OpeningProof>,
    pub(crate) inp_evals: Vec<PCS::PolynomialOutput>,
    pub(crate) q_eval: PCS::PolynomialOutput,
}

#[derive(Clone)]
pub struct ZeroCheckParams<'a, PCS: PolynomialCommitmentScheme> {
    pub(crate) ck: PCS::CommitterKey<'a>,
    pub(crate) vk: PCS::VerifierKey,
}

/// Struct to store the necessary information about the virtual polynomial,
/// namely, the number of variables in the MLEs and the max degree of any
/// variable in the virtual polynomial
#[derive(Clone, Debug)]
pub struct EvaluationInfo<F: PrimeField> {
    // maximum degree of the variables in the output polynomial
    pub max_multiplicand: usize,
    #[doc(hidden)]
    pub phantom: PhantomData<F>,
}

/// Struct to store the sum of products of MLEs
#[derive(Clone, Debug)]
pub struct VirtualEvaluation<F: PrimeField> {
    // information about the virtual polynomial
    pub evals_info: EvaluationInfo<F>,
    // list of (indexed) MLEs which are to be multiplied
    // together along with a coefficient
    pub products: Vec<(F, Vec<usize>)>,
    // list of dense multilinear extensions of multilinear
    // polynomials used
    pub univariate_evaluations: Vec<Arc<Evaluations<F>>>,
    raw_pointers_lookup_table: HashMap<*const Evaluations<F>, usize>,
}

impl<F: PrimeField> VirtualEvaluation<F> {
    /// Creates an empty virtual evaluation with `degree`
    pub fn new() -> Self {
        VirtualEvaluation {
            evals_info: EvaluationInfo {
                max_multiplicand: 0,
                phantom: PhantomData,
            },
            products: Vec::new(),
            univariate_evaluations: Vec::new(),
            raw_pointers_lookup_table: HashMap::new(),
        }
    }

    /// Add a product of list of Evaluations to self
    pub fn add_product(
        &mut self,
        product: impl IntoIterator<Item = Arc<Evaluations<F>>>,
        coefficient: F,
    ) {
        let product: Vec<Arc<Evaluations<F>>> = product.into_iter().collect();
        let mut indexed_product = Vec::with_capacity(product.len());
        assert!(!product.is_empty());

        self.evals_info.max_multiplicand = max(self.evals_info.max_multiplicand, product.len());

        for m in product {
            let m_ptr: *const Evaluations<F> = Arc::as_ptr(&m);

            if let Some(index) = self.raw_pointers_lookup_table.get(&m_ptr) {
                indexed_product.push(*index)
            } else {
                let curr_index = self.univariate_evaluations.len();
                self.univariate_evaluations.push(m.clone());
                self.raw_pointers_lookup_table.insert(m_ptr, curr_index);
                indexed_product.push(curr_index);
            }
        }

        self.products.push((coefficient, indexed_product));
    }

    /// Multiple the current VirtualEvaluation by an Evaluation:
    /// - add the Evaluation to the Evaluations list;
    /// - multiply each product by Evaluation and its coefficient
    pub fn mul_evaluations(
        &mut self,
        evals: Arc<Evaluations<F>>,
        coefficient: F,
    ) -> Result<(), Error> {
        let evals_ptr: *const Evaluations<F> = Arc::as_ptr(&evals);

        let evals_index = match self.raw_pointers_lookup_table.get(&evals_ptr) {
            Some(&p) => p,
            _ => {
                self.raw_pointers_lookup_table
                    .insert(evals_ptr, self.univariate_evaluations.len());
                self.univariate_evaluations.push(evals);
                self.univariate_evaluations.len() - 1
            }
        };

        for (prod_coef, indices) in self.products.iter_mut() {
            // - add the Evaluations to the Evaluations list;
            // - multiple each product by Evaluations and its coefficient.
            indices.push(evals_index);
            *prod_coef *= coefficient;
        }

        self.evals_info.max_multiplicand += 1;
        Ok(())
    }

    pub fn evaluate_at_point(&self, point: F) -> F {
        let mut result = F::zero();
        for (coef, indices) in self.products.iter() {
            let mut product = coef.clone();
            for &index in indices {
                product *= <Evaluations<F> as Clone>::clone(&self.univariate_evaluations[index])
                    .interpolate()
                    .evaluate(&point);
            }
            result += product;
        }
        result
    }
}

#[derive(Clone, Debug)]
pub struct PolynomialInfo<F: PrimeField> {
    // maximum degree of the variables in the output polynomial
    pub max_multiplicand: usize,
    // phantom data to ensure that the struct is generic over F
    #[doc(hidden)]
    pub phantom: PhantomData<F>,
}

/// Struct to store the sum of products of MLEs
#[derive(Clone, Debug)]
pub struct VirtualPolynomial<F: PrimeField> {
    // information about the virtual polynomial
    pub poly_info: PolynomialInfo<F>,
    // list of (indexed) MLEs which are to be multiplied
    // together along with a coefficient
    pub products: Vec<(F, Vec<usize>)>,
    // list of dense multilinear extensions of multilinear
    // polynomials used
    pub univariate_polynomials: Vec<Arc<DensePolynomial<F>>>,
}

impl<F: PrimeField> VirtualPolynomial<F> {
    /// Creates an empty virtual polynomial with `num_variables`
    pub fn new(virtual_evaluation: VirtualEvaluation<F>, pool_run: Option<&ThreadPool>) -> Self {
        let univariate_polynomials: Vec<Arc<DensePolynomial<F>>>;
        if let Some(pool_run) = pool_run {
            univariate_polynomials = pool_run.install(|| {
                virtual_evaluation
                    .univariate_evaluations
                    .into_iter()
                    .map(|eval| Arc::new(<Evaluations<F> as Clone>::clone(&eval).interpolate()))
                    .collect()
            });
        } else {
            univariate_polynomials = virtual_evaluation
                .univariate_evaluations
                .into_iter()
                .map(|eval| Arc::new(<Evaluations<F> as Clone>::clone(&eval).interpolate()))
                .collect();
        }

        VirtualPolynomial {
            poly_info: PolynomialInfo {
                max_multiplicand: virtual_evaluation.evals_info.max_multiplicand,
                phantom: PhantomData,
            },
            products: virtual_evaluation.products,
            univariate_polynomials: univariate_polynomials,
        }
    }

    /// Returns the size (number of coefficients) of the virtual polynomial
    pub fn degree(&self) -> usize {
        self.products
            .iter()
            .map(|(_, indices)| {
<<<<<<< HEAD
                indices.iter().map(|&index| {
                    self.univariate_polynomials[index].degree() + 1
                }).sum::<usize>()
=======
                indices
                    .iter()
                    .map(|&index| self.univariate_polynomials[index].degree() + 1)
                    .sum::<usize>()
>>>>>>> d2d0202b
            })
            .max()
            .unwrap_or(0)
    }

    /// Evaluates the virtual polynomial at a given point
    pub fn evaluate(&self, point: F) -> F {
        let mut result = F::zero();
        for (coef, indices) in &self.products {
            let mut product = coef.clone();
            for &index in indices {
                product *= self.univariate_polynomials[index].evaluate(&point);
            }
            result += product;
        }
        result
    }

    /// Evaluates the virtual polynomial at a given domain
    pub fn evaluate_over_domain(
        &self,
        domain: GeneralEvaluationDomain<F>,
        pool_run: Option<&ThreadPool>,
    ) -> Vec<F> {
        let evals: Vec<Vec<F>>;
        if let Some(pool_run) = pool_run {
            evals = pool_run.install(|| {
                self.univariate_polynomials
                    .iter()
                    .map(|poly| {
                        (*poly.as_ref())
                            .clone()
                            .evaluate_over_domain(domain.clone())
                            .evals
                    })
                    .collect()
            });
        } else {
            evals = self
                .univariate_polynomials
                .iter()
                .map(|poly| {
                    <DensePolynomial<F> as Clone>::clone(&poly)
                        .evaluate_over_domain(domain)
                        .evals
                })
                .collect();
        }

        let mut result = vec![F::zero(); domain.size()];
        for i in 0..domain.size() {
            for (coef, indices) in &self.products {
                let mut product = coef.clone();
                for &index in indices {
                    product *= evals[index][i];
                }
                result[i] += product;
            }
        }
        result
    }
}

// Manually creates a VirtualEvaluation object in the form "ghs + (1-s)(g+h) - o"
// Where "o" is zeroizing polynomial that cancels "ghs + (1-s)(g+h)" to zero.
pub fn custom_zero_test_case<F: PrimeField>(degree: usize) -> VirtualEvaluation<F> {
    let mut poly = VirtualEvaluation::<F>::new();
    let domain = GeneralEvaluationDomain::<F>::new(degree).unwrap();

    let rand_g_evals: Vec<F> = (0..degree)
        .into_par_iter()
        .map(|_| F::rand(&mut ark_std::rand::thread_rng()))
        .collect();
    let rand_h_evals: Vec<F> = (0..degree)
        .into_par_iter()
        .map(|_| F::rand(&mut ark_std::rand::thread_rng()))
        .collect();
    let rand_s_evals: Vec<F> = (0..degree)
        .into_par_iter()
        .map(|_| F::rand(&mut ark_std::rand::thread_rng()))
        .collect();

    let one_minus_s_evals: Vec<F> = (0..degree)
        .into_par_iter()
        .map(|i| F::one() - rand_s_evals[i])
        .collect();

    let g_plus_h_evals: Vec<F> = (0..degree)
        .into_par_iter()
        .map(|i| rand_h_evals[i] + rand_g_evals[i])
        .collect();

    let o_evals: Vec<F> = (0..degree)
        .into_par_iter()
        .map(|i| {
            (rand_g_evals[i] * rand_h_evals[i] * rand_s_evals[i])
                + (one_minus_s_evals[i] * g_plus_h_evals[i])
        })
        .collect();

    let mut p1 = vec![];
    let mut p2 = vec![];
    let mut p3 = vec![];
    let mut p4 = vec![];
    let mut p5 = vec![];
    let mut p6 = vec![];

    let g_evals = Evaluations::from_vec_and_domain(rand_g_evals, domain);

    let h_evals = Evaluations::from_vec_and_domain(rand_h_evals, domain);

    let s_evals = Evaluations::from_vec_and_domain(rand_s_evals, domain);

    let o_evals = Evaluations::from_vec_and_domain(o_evals, domain);

    p1.push(Arc::new(g_evals.clone()));
    p1.push(Arc::new(h_evals.clone()));
    p1.push(Arc::new(s_evals.clone()));

    p2.push(Arc::new(s_evals.clone()));
    p2.push(Arc::new(g_evals.clone()));

    p3.push(Arc::new(s_evals.clone()));
    p3.push(Arc::new(h_evals.clone()));

    p4.push(Arc::new(g_evals.clone()));

    p5.push(Arc::new(h_evals.clone()));

    p6.push(Arc::new(o_evals.clone()));

    poly.add_product(p1, F::from(1));
    poly.add_product(p2, F::from(-1));
    poly.add_product(p3, F::from(-1));
    poly.add_product(p4, F::from(1));
    poly.add_product(p5, F::from(1));
    poly.add_product(p6, F::from(-1));

    poly
}

// Manually creating a VirtualEvalution object that evaluates to 0 any where in the domain.
// For each prod_size, generate a term that has the number of prod_size many polynomials.
// e.g. prod_size = 3: abc
//      prod_size = 2: ab
// In the end, generate a zeroizing polynomial that cancels out the input polynomial to zero.
pub fn custom_zero_test_case_with_products<F: PrimeField>(
    degree: usize,
    num_polys: usize,
    prod_sizes: Vec<usize>,
    pool_prepare: &rayon::ThreadPool,
) -> VirtualEvaluation<F> {
    // Make sure a term only has prod_size up to the number of polynomials
    for i in prod_sizes.iter() {
        assert!(i <= &num_polys);
    }

    let mut inp_evals = VirtualEvaluation::<F>::new();
    let domain = GeneralEvaluationDomain::<F>::new(degree).unwrap();

    // Randomly generate the evalutions for each polynomial
    let mut poly_evals = vec![];
    for _ in 0..num_polys {
        let rand_evals: Vec<F> = pool_prepare.install(|| {
            (0..degree)
                .into_par_iter()
                .map(|_| F::rand(&mut ark_std::rand::thread_rng()))
                .collect()
        });
        poly_evals.push(rand_evals);
    }

    // Manually creating each term while keeping track of zero evaluations.
    let mut zero_evals = vec![F::zero(); degree];
    for i in prod_sizes.iter() {
        let mut prod = vec![];
        let mut prod_evals = vec![F::one(); degree];
        for j in 0..*i {
            prod.push(Arc::new(Evaluations::from_vec_and_domain(
                poly_evals[j].clone(),
                domain,
            )));
            for k in 0..degree {
                prod_evals[k] *= poly_evals[j][k];
            }
        }
        inp_evals.add_product(prod, F::from(1));
        for i in 0..degree {
            zero_evals[i] += prod_evals[i];
        }
    }

<<<<<<< HEAD
=======
    // Adding the zeroizing polynomial that cancels out the input polynomial to zero.
>>>>>>> d2d0202b
    let zero_evals = pool_prepare.install(|| Evaluations::from_vec_and_domain(zero_evals, domain));
    inp_evals.add_product(vec![Arc::new(zero_evals)], F::from(-1));

    inp_evals
}<|MERGE_RESOLUTION|>--- conflicted
+++ resolved
@@ -209,16 +209,10 @@
         self.products
             .iter()
             .map(|(_, indices)| {
-<<<<<<< HEAD
-                indices.iter().map(|&index| {
-                    self.univariate_polynomials[index].degree() + 1
-                }).sum::<usize>()
-=======
                 indices
                     .iter()
                     .map(|&index| self.univariate_polynomials[index].degree() + 1)
                     .sum::<usize>()
->>>>>>> d2d0202b
             })
             .max()
             .unwrap_or(0)
@@ -411,10 +405,7 @@
         }
     }
 
-<<<<<<< HEAD
-=======
     // Adding the zeroizing polynomial that cancels out the input polynomial to zero.
->>>>>>> d2d0202b
     let zero_evals = pool_prepare.install(|| Evaluations::from_vec_and_domain(zero_evals, domain));
     inp_evals.add_product(vec![Arc::new(zero_evals)], F::from(-1));
 
