use anyhow::Ok;
<<<<<<< HEAD
use ark_ec::pairing::Pairing;
use ark_ff::Zero;
use ark_poly::Polynomial;
use ark_poly_commit::multilinear_pc::data_structures::Commitment;
use ark_poly_commit::multilinear_pc::MultilinearPC;
use ark_std::{cfg_into_iter, end_timer, rand::thread_rng, start_timer};
=======
use ark_poly::{DenseMultilinearExtension, Polynomial};
use ark_std::{end_timer, start_timer};
>>>>>>> 51451bf8
use rayon::iter::{IntoParallelIterator, ParallelIterator};
use std::marker::PhantomData;
<<<<<<< HEAD
use sumcheck::{verifier::VerifierMsg, IPforSumCheck};
=======
use ark_ff::PrimeField;
>>>>>>> 51451bf8

mod data_structures;
pub use data_structures::*;

mod sumcheck;

use crate::{
<<<<<<< HEAD
    transcripts::ZCTranscript,
    utils::{get_randomness, get_randomness_from_ecc},
    ZeroCheck,
=======
    pcs::PolynomialCommitmentScheme, transcripts::ZCTranscript, ZeroCheck
>>>>>>> 51451bf8
};

/// Optimized Zero-Check protocol for if a polynomial
/// f = sum(product(MLEs)) evaluates to 0
/// over a boolean hypercube of given dimensions
#[derive(Clone)]
<<<<<<< HEAD
pub struct OptMLZeroCheck<E: Pairing> {
    _pairing_data: PhantomData<E>,
}

impl<E> ZeroCheck<E::ScalarField> for OptMLZeroCheck<E>
where
    E: Pairing,
{
    type InputType = VirtualPolynomial<E::ScalarField>;

=======
pub struct OptMLZeroCheck<F: PrimeField, PCS: PolynomialCommitmentScheme> {
    _field_data: PhantomData<F>,
    _pcs_data: PhantomData<PCS>,
}

impl<F, PCS> ZeroCheck<F> for OptMLZeroCheck<F, PCS>
    where
    F: PrimeField,
    PCS: PolynomialCommitmentScheme<
        Polynomial = DenseMultilinearExtension<F>,
        PolynomialInput = Vec<F>,
        PolynomialOutput = F,
    >,
{
    type InputType = VirtualPolynomial<F>;
    
>>>>>>> 51451bf8
    // size of the boolean hypercube over which the output polynomial evaluates to 0
    type ZeroDomain = usize;
    type Proof = Proof<PCS>;
    type ZeroCheckParams<'a> = ZeroCheckParams<'a, PCS>;
    type InputParams = PCS::PCSParams;
    type Transcripts = ZCTranscript<F>;

    fn setup<'a>(pp: &Self::InputParams) -> Result<Self::ZeroCheckParams<'_>, anyhow::Error> {
        let setup_mpc_time =
            start_timer!(|| "Setup MPC polynomial commitments global parameters");

<<<<<<< HEAD
        let rng = &mut thread_rng();
        let params = MultilinearPC::<E>::setup(pp.num_vars, rng);

        let (ck, vk) = MultilinearPC::<E>::trim(&params, pp.num_vars);

=======
        let (ck, vk) = PCS::setup(
            pp,
        ).unwrap();
        
>>>>>>> 51451bf8
        end_timer!(setup_mpc_time);

        Ok(ZeroCheckParams { vk, ck })
    }

    /// function called by the prover to genearte a valid
    /// proof for zero-check protocol
    ///
    /// Attributes:
    /// input_poly - input polynomial evalutions as a virtual polynomial
    /// zero_domain - number of dimensions of the hypercube over which
    /// output polynomial evaluates to 0
    ///
    /// Returns
    /// Proof - valid proof for the zero-check protocol
<<<<<<< HEAD
    fn prove<'a>(
        zero_params: &Self::ZeroCheckParams<'_>,
        input_poly: &Self::InputType,
        zero_domain: &Self::ZeroDomain,
        _transcript: &mut Self::Transcripts,
    ) -> Result<Self::Proof, anyhow::Error> {

        let prover_start = start_timer!(|| format!("Prover starts Opt multilinear for 2^{:?}.", zero_domain));
=======
    fn prove<'a> (
            zero_params: &Self::ZeroCheckParams<'_>,
            input_poly: &Self::InputType,
            zero_domain: &Self::ZeroDomain,
            transcript: &mut Self::Transcripts
        ) -> Result<Self::Proof, anyhow::Error> {

>>>>>>> 51451bf8
        //compute the commitments to the MLEs in the Virtual Polynomial
        let inp_commitment_timer = start_timer!(|| "commit to (g,h,s,o) input MLEs");

<<<<<<< HEAD
        let flatten_mle_extensions = input_poly.clone().flat_ml_extensions;

        let inp_commitments: Vec<Commitment<E>> = flatten_mle_extensions
            .clone()
            .into_par_iter()
            .map(|mle| MultilinearPC::<E>::commit(&zero_params.ck, &mle.as_ref().clone()))
            .collect();

=======
        let flatten_mle_extensions: Vec<DenseMultilinearExtension<_>> = input_poly.clone().flat_ml_extensions
            .into_par_iter()
            .map(|mle| {
                (*mle.as_ref()).clone()
            })
            .collect();

        let inp_commitments = PCS::batch_commit(
            &zero_params.ck, 
            &flatten_mle_extensions
        ).unwrap();
            
>>>>>>> 51451bf8
        end_timer!(inp_commitment_timer);

        assert_eq!(
            input_poly.poly_info.num_vars, *zero_domain,
            "Dimensions of boolean hypercube do not match the given polynomials"
        );

        // set up the seed and input required to generate the initial random challenge
<<<<<<< HEAD
        let initial_challenge_timer =
            start_timer!(|| "computing inital challenge using which f_hat is computed");

        let mut init_seed = vec![];
        init_seed.push(inp_commitments[0].g_product);

        let mut init_inp = vec![];
        for i in 1..inp_commitments.len() {
            init_inp.push(inp_commitments[i].g_product);
        }

        let mut r_point = vec![<E::ScalarField>::zero(); *zero_domain];
        let mut r = get_randomness_from_ecc::<E, E::ScalarField>(init_seed, init_inp);
        r.extend(vec![<E::ScalarField>::zero(); *zero_domain]);
        r_point.copy_from_slice(&r[0..*zero_domain]);
=======
        let initial_challenge_timer = start_timer!(|| 
            "computing inital challenge using which f_hat is computed"
        );

        let _: Vec<_> = inp_commitments.clone()
            .into_iter()
            .map(|comm| {
                transcript.append_serializable_element(b"comm_mle", &comm).unwrap();
            })
            .collect();
        
        let r_point: Vec<F> = (0..*zero_domain)
            .into_iter()
            .map(|_| {
                let r = transcript.get_and_append_challenge(
                    b"init_challenge"
                ).unwrap();
                r
            })
            .collect();
        
        
>>>>>>> 51451bf8

        end_timer!(initial_challenge_timer);

        // compute f_hat(X) = sum_{B^m} f(X).eq(X, r)
        let compute_f_hat_timer = start_timer!(|| "Build MLE: computing f_hat(X) = sum_{B^m} f(X).eq(X, r)");

        let inp_hat = input_poly.build_f_hat(&r_point).unwrap();

        end_timer!(compute_f_hat_timer);

        // Run sumcheck proving algorithm for #num_var rounds
        let sumcheck_prover_timer = start_timer!(|| format!(
            "running sumcheck proving algorithm for X rounds"
        ));

        let mut prover_state = IPforSumCheck::prover_init(inp_hat);
        let mut verifier_msg = None;
        let mut prover_msgs = vec![];
        let mut challenge = F::zero();

        for _ in 0..*zero_domain {
<<<<<<< HEAD
            let prover_msg = IPforSumCheck::prover_round(&mut prover_state, &verifier_msg);
=======
            let prover_msg = IPforSumCheck::prover_round(
                &mut prover_state, 
                &verifier_msg,
                transcript
            );
>>>>>>> 51451bf8

            // compute the seed and input required to generate the random challenge
            let verifier_challenge_sampling_timer =
                start_timer!(|| "verifier sampling a random challenge using the transcripts");

            challenge = transcript.get_and_append_challenge(b"round_challenge").unwrap();

            end_timer!(verifier_challenge_sampling_timer);

            verifier_msg = Some(VerifierMsg {
                challenge: challenge,
            });
            prover_msgs.push(prover_msg);
        }

        prover_state.challenges.push(challenge);

        end_timer!(sumcheck_prover_timer);

        let opening_proof_timer = start_timer!(|| "open proof g,h,s,o input MLEs at r");

<<<<<<< HEAD
        let inp_openings = flatten_mle_extensions
            .clone()
            .into_par_iter()
            .map(|mle| {
                MultilinearPC::<E>::open(
                    &zero_params.ck,
                    &mle.as_ref().clone(),
                    &prover_state.challenges,
                )
            })
            .collect();
=======
        let inp_openings = PCS::batch_open(
            &zero_params.ck, 
            &inp_commitments,
            &flatten_mle_extensions,
            prover_state.challenges.clone(),
        ).unwrap();

>>>>>>> 51451bf8

        end_timer!(opening_proof_timer);

        let inp_mle_evaluation_timer =
            start_timer!(|| "computing evaluations of input MLEs at challenges");

        let inp_evals = flatten_mle_extensions
            .clone()
            .into_par_iter()
            .map(|mle| mle.evaluate(&prover_state.challenges))
            .collect();

        end_timer!(inp_mle_evaluation_timer);
        end_timer!(prover_start);

        Ok(Proof {
            prover_msgs: prover_msgs,
            inp_mle_commitments: inp_commitments,
            inp_mle_evals: inp_evals,
            inp_mle_openings: inp_openings,
        })
    }

    /// function called by the verifier to check if the proof for the
    /// zero-check protocol is valid
    ///
    /// Attributes:
    /// input_poly - input polynomial evalutions as a virtual polynomial
    /// zero_domain - number of dimensions of the hypercube over which
    /// output polynomial evaluates to 0
    /// proof - proof sent by the prover for the claim
    ///
    /// Returns
    /// 'true' if the proof is valid, 'false' otherwise
<<<<<<< HEAD
    fn verify<'a>(
        zero_params: &Self::ZeroCheckParams<'_>,
        input_poly: &Self::InputType,
        proof: &Self::Proof,
        zero_domain: &Self::ZeroDomain,
        _transcript: &mut Self::Transcripts,
    ) -> Result<bool, anyhow::Error> {
        // check if the zero domain (dimensions of boolean hypercube)
=======
    fn verify<'a> (
            zero_params: &Self::ZeroCheckParams<'_>,
            input_poly: &Self::InputType,
            proof: &Self::Proof,
            zero_domain: &Self::ZeroDomain,
            transcript: &mut Self::Transcripts
        ) -> Result<bool, anyhow::Error> {

        // check if the zero domain (dimensions of boolean hypercube) 
>>>>>>> 51451bf8
        // is same as the number of variables
        assert_eq!(
            input_poly.poly_info.num_vars, *zero_domain,
            "Dimensions of boolean hypercube do not match the given polynomials"
        );

        let flatten_mle_extensions: Vec<DenseMultilinearExtension<_>> = input_poly.clone().flat_ml_extensions
            .into_par_iter()
            .map(|mle| {
                (*mle.as_ref()).clone()
            })
            .collect();

        // set up the seed and input required to generate the initial random challenge
        let initial_challenge_timer =
            start_timer!(|| "computing inital challenge using which f_hat is computed");

<<<<<<< HEAD
        let mut init_seed = vec![];
        init_seed.push(proof.inp_mle_commitments[0].g_product);

        let mut init_inp = vec![];
        for i in 1..proof.inp_mle_commitments.len() {
            init_inp.push(proof.inp_mle_commitments[i].g_product);
        }

        let mut r_point = vec![<E::ScalarField>::zero(); *zero_domain];
        let mut r = get_randomness_from_ecc::<E, E::ScalarField>(init_seed, init_inp);
        r.extend(vec![<E::ScalarField>::zero(); *zero_domain]);
        r_point.copy_from_slice(&r[0..*zero_domain]);
=======
        let _: Vec<_> = proof.inp_mle_commitments.clone()
            .into_iter()
            .map(|comm| {
                transcript.append_serializable_element(b"comm_mle", &comm).unwrap();
            })
            .collect();
        
        let r_point: Vec<F> = (0..*zero_domain)
            .into_iter()
            .map(|_| {
                let r = transcript.get_and_append_challenge(
                    b"init_challenge"
                ).unwrap();
                r
            })
            .collect();
>>>>>>> 51451bf8

        end_timer!(initial_challenge_timer);

        // compute f_hat(X) = sum_{B^m} f(X).eq(X, r)
        let compute_f_hat_timer = start_timer!(|| "computing f_hat(X) = sum_{B^m} f(X).eq(X, r)");

        let inp_hat = input_poly.build_f_hat(&r_point).unwrap();

        end_timer!(compute_f_hat_timer);

        // Run sumcheck verifier algorithm for #num_var rounds
        let sumcheck_verifier_timer = start_timer!(|| format!(
            "running sumcheck proving algorithm for {:?} rounds",
            zero_domain
        ));

        let mut verifier_state = IPforSumCheck::verifier_init(inp_hat.poly_info.clone());

        for i in 0..*zero_domain {
            let prover_msg = proof.prover_msgs.get(i).expect("proof is incomplete");
<<<<<<< HEAD
            let _verifier_msg =
                IPforSumCheck::verifier_round((*prover_msg).clone(), &mut verifier_state);
        }

        let subclaim =
            IPforSumCheck::check_n_generate_subclaim(verifier_state, <E::ScalarField>::zero())
                .unwrap();
=======
            let _verifier_msg = IPforSumCheck::verifier_round(
                (*prover_msg).clone(), 
                &mut verifier_state,
                transcript
            );
        }

        let subclaim = IPforSumCheck::check_n_generate_subclaim(
            verifier_state, 
            F::zero()
        ).unwrap();
>>>>>>> 51451bf8

        end_timer!(sumcheck_verifier_timer);

        //Check opening proofs of input polynomials
<<<<<<< HEAD
        let _ = cfg_into_iter!(0..flatten_mle_extensions.len()).map(|i| {
            let checked = MultilinearPC::<E>::check(
                &zero_params.vk,
                &proof.inp_mle_commitments[i],
                &subclaim.point,
                proof.inp_mle_evals[i],
                &proof.inp_mle_openings[i],
            );
            assert_eq!(checked, true, "invalid opening proof");
        });
=======
        let _ = (0..flatten_mle_extensions.len())
            .into_iter()
            .map( |i| {
                let checked = PCS::check(
                    &zero_params.vk,
                    &proof.inp_mle_openings[i],
                    &proof.inp_mle_commitments[i], 
                    subclaim.point.clone(), 
                    proof.inp_mle_evals[i], 
                ).unwrap();
                assert_eq!(checked, true, "invalid opening proof");
            }
        );
>>>>>>> 51451bf8

        let lhs = subclaim.expected_evaluation;
        let rhs = inp_hat.evaluate(subclaim.point);

        // println!("lhs: {:?}", lhs);
        // println!("rhs: {:?}", rhs);

        // check if the virtual polynomial evaluates to the
        // given value over the sampled challenges
        let result: bool = lhs == rhs;
        Ok(result)
    }
}

#[cfg(test)]
mod test {
<<<<<<< HEAD
    use ark_bls12_381::{Bls12_381, Fr};

    use crate::{
        transcripts::ZCTranscript,
        zc::multilinear_zc::optimized::{custom_zero_test_case, InputParams},
        ZeroCheck,
=======
    use ark_bls12_381::{Fr, Bls12_381};
    use ark_ec::AffineRepr;
    use ark_ed_on_bls12_381::EdwardsAffine;

    use crate::{
        pcs::multilinear_pcs::{hyrax::Hyrax, mpc::MPC}, 
        transcripts::ZCTranscript, 
        zc::multilinear_zc::optimized::custom_zero_test_case, 
        ZeroCheck
>>>>>>> 51451bf8
    };

    use super::{rand_zero, OptMLZeroCheck};

    #[test]
    fn test_ml_zerocheck() {
        let poly = rand_zero::<Fr>(10, (4, 5), 2);
<<<<<<< HEAD
        let inp_params = InputParams { num_vars: 10 };
        let zp = OptMLZeroCheck::<Bls12_381>::setup(&inp_params).unwrap();
=======
        let num_vars = 10;
        let zp = OptMLZeroCheck::<Fr, MPC<Bls12_381>>::setup(&num_vars).unwrap();
>>>>>>> 51451bf8

        let proof = OptMLZeroCheck::<Fr, MPC<Bls12_381>>::prove(
            &zp.clone(),
            &poly.clone(),
            &10,
<<<<<<< HEAD
            &mut ZCTranscript::init_transcript(),
        )
        .unwrap();
        println!("Proof Generated: {:?}", proof);

        let valid = OptMLZeroCheck::<Bls12_381>::verify(
            &zp,
            &poly,
            &proof,
=======
            &mut ZCTranscript::init_transcript()
        ).unwrap();
        // println!("Proof Generated: {:?}", proof);

        let valid = OptMLZeroCheck::<Fr, MPC<Bls12_381>>::verify(
            &zp, 
            &poly, 
            &proof, 
>>>>>>> 51451bf8
            &10,
            &mut ZCTranscript::init_transcript(),
        )
        .unwrap();

        assert!(valid);
    }

    #[test]
    fn test_custom_ml_zerocheck() {
        let poly = custom_zero_test_case::<Fr>(10);
<<<<<<< HEAD
        let inp_params = InputParams { num_vars: 10 };
=======
        let num_vars = 10;
>>>>>>> 51451bf8

        println!("Unique input MLEs: {:?}", poly.flat_ml_extensions.len());

        let zp = OptMLZeroCheck::<Fr, MPC<Bls12_381>>::setup(&num_vars).unwrap();

        let proof = OptMLZeroCheck::<Fr, MPC<Bls12_381>>::prove(
            &zp.clone(),
            &poly.clone(),
            &10,
            &mut ZCTranscript::init_transcript(),
        )
        .unwrap();
        println!("Proof Generated: {:?}", proof);

<<<<<<< HEAD
        let valid = OptMLZeroCheck::<Bls12_381>::verify(
            &zp,
            &poly,
            &proof,
=======
        let valid = OptMLZeroCheck::<Fr, MPC<Bls12_381>>::verify(
            &zp, 
            &poly, 
            &proof, 
>>>>>>> 51451bf8
            &10,
            &mut ZCTranscript::init_transcript(),
        )
        .unwrap();

        assert!(valid);
    }

    #[test]
    fn test_custom_ml_zerocheck_hyrax() {
        let num_vars = 20;
        let poly = custom_zero_test_case::<<EdwardsAffine as AffineRepr>::ScalarField>(num_vars);

        println!("Unique input MLEs: {:?}", poly.flat_ml_extensions.len());

        type Fq = <EdwardsAffine as AffineRepr>::ScalarField;

        let zp = OptMLZeroCheck::<Fq, Hyrax<EdwardsAffine>>::setup(&num_vars).unwrap();

        let proof = OptMLZeroCheck::<Fq, Hyrax<EdwardsAffine>>::prove(
            &zp.clone(),
            &poly.clone(), 
            &num_vars,
            &mut ZCTranscript::init_transcript()
        ).unwrap();
        
        // println!("Proof Generated: {:?}", proof);

        let valid = OptMLZeroCheck::<Fq, Hyrax<EdwardsAffine>>::verify(
            &zp, 
            &poly, 
            &proof, 
            &num_vars,
            &mut ZCTranscript::init_transcript()
        ).unwrap();

        assert!(valid);
    }
}<|MERGE_RESOLUTION|>--- conflicted
+++ resolved
@@ -1,22 +1,10 @@
 use anyhow::Ok;
-<<<<<<< HEAD
-use ark_ec::pairing::Pairing;
-use ark_ff::Zero;
-use ark_poly::Polynomial;
-use ark_poly_commit::multilinear_pc::data_structures::Commitment;
-use ark_poly_commit::multilinear_pc::MultilinearPC;
-use ark_std::{cfg_into_iter, end_timer, rand::thread_rng, start_timer};
-=======
 use ark_poly::{DenseMultilinearExtension, Polynomial};
 use ark_std::{end_timer, start_timer};
->>>>>>> 51451bf8
 use rayon::iter::{IntoParallelIterator, ParallelIterator};
 use std::marker::PhantomData;
-<<<<<<< HEAD
 use sumcheck::{verifier::VerifierMsg, IPforSumCheck};
-=======
 use ark_ff::PrimeField;
->>>>>>> 51451bf8
 
 mod data_structures;
 pub use data_structures::*;
@@ -24,31 +12,13 @@
 mod sumcheck;
 
 use crate::{
-<<<<<<< HEAD
-    transcripts::ZCTranscript,
-    utils::{get_randomness, get_randomness_from_ecc},
-    ZeroCheck,
-=======
     pcs::PolynomialCommitmentScheme, transcripts::ZCTranscript, ZeroCheck
->>>>>>> 51451bf8
 };
 
 /// Optimized Zero-Check protocol for if a polynomial
 /// f = sum(product(MLEs)) evaluates to 0
 /// over a boolean hypercube of given dimensions
 #[derive(Clone)]
-<<<<<<< HEAD
-pub struct OptMLZeroCheck<E: Pairing> {
-    _pairing_data: PhantomData<E>,
-}
-
-impl<E> ZeroCheck<E::ScalarField> for OptMLZeroCheck<E>
-where
-    E: Pairing,
-{
-    type InputType = VirtualPolynomial<E::ScalarField>;
-
-=======
 pub struct OptMLZeroCheck<F: PrimeField, PCS: PolynomialCommitmentScheme> {
     _field_data: PhantomData<F>,
     _pcs_data: PhantomData<PCS>,
@@ -65,7 +35,6 @@
 {
     type InputType = VirtualPolynomial<F>;
     
->>>>>>> 51451bf8
     // size of the boolean hypercube over which the output polynomial evaluates to 0
     type ZeroDomain = usize;
     type Proof = Proof<PCS>;
@@ -77,18 +46,10 @@
         let setup_mpc_time =
             start_timer!(|| "Setup MPC polynomial commitments global parameters");
 
-<<<<<<< HEAD
-        let rng = &mut thread_rng();
-        let params = MultilinearPC::<E>::setup(pp.num_vars, rng);
-
-        let (ck, vk) = MultilinearPC::<E>::trim(&params, pp.num_vars);
-
-=======
         let (ck, vk) = PCS::setup(
             pp,
         ).unwrap();
         
->>>>>>> 51451bf8
         end_timer!(setup_mpc_time);
 
         Ok(ZeroCheckParams { vk, ck })
@@ -104,16 +65,6 @@
     ///
     /// Returns
     /// Proof - valid proof for the zero-check protocol
-<<<<<<< HEAD
-    fn prove<'a>(
-        zero_params: &Self::ZeroCheckParams<'_>,
-        input_poly: &Self::InputType,
-        zero_domain: &Self::ZeroDomain,
-        _transcript: &mut Self::Transcripts,
-    ) -> Result<Self::Proof, anyhow::Error> {
-
-        let prover_start = start_timer!(|| format!("Prover starts Opt multilinear for 2^{:?}.", zero_domain));
-=======
     fn prove<'a> (
             zero_params: &Self::ZeroCheckParams<'_>,
             input_poly: &Self::InputType,
@@ -121,20 +72,10 @@
             transcript: &mut Self::Transcripts
         ) -> Result<Self::Proof, anyhow::Error> {
 
->>>>>>> 51451bf8
+        let prover_start = start_timer!(|| format!("Prover starts Opt multilinear for 2^{:?}.", zero_domain));
         //compute the commitments to the MLEs in the Virtual Polynomial
         let inp_commitment_timer = start_timer!(|| "commit to (g,h,s,o) input MLEs");
 
-<<<<<<< HEAD
-        let flatten_mle_extensions = input_poly.clone().flat_ml_extensions;
-
-        let inp_commitments: Vec<Commitment<E>> = flatten_mle_extensions
-            .clone()
-            .into_par_iter()
-            .map(|mle| MultilinearPC::<E>::commit(&zero_params.ck, &mle.as_ref().clone()))
-            .collect();
-
-=======
         let flatten_mle_extensions: Vec<DenseMultilinearExtension<_>> = input_poly.clone().flat_ml_extensions
             .into_par_iter()
             .map(|mle| {
@@ -147,7 +88,6 @@
             &flatten_mle_extensions
         ).unwrap();
             
->>>>>>> 51451bf8
         end_timer!(inp_commitment_timer);
 
         assert_eq!(
@@ -156,23 +96,6 @@
         );
 
         // set up the seed and input required to generate the initial random challenge
-<<<<<<< HEAD
-        let initial_challenge_timer =
-            start_timer!(|| "computing inital challenge using which f_hat is computed");
-
-        let mut init_seed = vec![];
-        init_seed.push(inp_commitments[0].g_product);
-
-        let mut init_inp = vec![];
-        for i in 1..inp_commitments.len() {
-            init_inp.push(inp_commitments[i].g_product);
-        }
-
-        let mut r_point = vec![<E::ScalarField>::zero(); *zero_domain];
-        let mut r = get_randomness_from_ecc::<E, E::ScalarField>(init_seed, init_inp);
-        r.extend(vec![<E::ScalarField>::zero(); *zero_domain]);
-        r_point.copy_from_slice(&r[0..*zero_domain]);
-=======
         let initial_challenge_timer = start_timer!(|| 
             "computing inital challenge using which f_hat is computed"
         );
@@ -195,7 +118,6 @@
             .collect();
         
         
->>>>>>> 51451bf8
 
         end_timer!(initial_challenge_timer);
 
@@ -217,15 +139,11 @@
         let mut challenge = F::zero();
 
         for _ in 0..*zero_domain {
-<<<<<<< HEAD
-            let prover_msg = IPforSumCheck::prover_round(&mut prover_state, &verifier_msg);
-=======
             let prover_msg = IPforSumCheck::prover_round(
                 &mut prover_state, 
                 &verifier_msg,
                 transcript
             );
->>>>>>> 51451bf8
 
             // compute the seed and input required to generate the random challenge
             let verifier_challenge_sampling_timer =
@@ -247,19 +165,6 @@
 
         let opening_proof_timer = start_timer!(|| "open proof g,h,s,o input MLEs at r");
 
-<<<<<<< HEAD
-        let inp_openings = flatten_mle_extensions
-            .clone()
-            .into_par_iter()
-            .map(|mle| {
-                MultilinearPC::<E>::open(
-                    &zero_params.ck,
-                    &mle.as_ref().clone(),
-                    &prover_state.challenges,
-                )
-            })
-            .collect();
-=======
         let inp_openings = PCS::batch_open(
             &zero_params.ck, 
             &inp_commitments,
@@ -267,7 +172,6 @@
             prover_state.challenges.clone(),
         ).unwrap();
 
->>>>>>> 51451bf8
 
         end_timer!(opening_proof_timer);
 
@@ -302,16 +206,6 @@
     ///
     /// Returns
     /// 'true' if the proof is valid, 'false' otherwise
-<<<<<<< HEAD
-    fn verify<'a>(
-        zero_params: &Self::ZeroCheckParams<'_>,
-        input_poly: &Self::InputType,
-        proof: &Self::Proof,
-        zero_domain: &Self::ZeroDomain,
-        _transcript: &mut Self::Transcripts,
-    ) -> Result<bool, anyhow::Error> {
-        // check if the zero domain (dimensions of boolean hypercube)
-=======
     fn verify<'a> (
             zero_params: &Self::ZeroCheckParams<'_>,
             input_poly: &Self::InputType,
@@ -321,7 +215,6 @@
         ) -> Result<bool, anyhow::Error> {
 
         // check if the zero domain (dimensions of boolean hypercube) 
->>>>>>> 51451bf8
         // is same as the number of variables
         assert_eq!(
             input_poly.poly_info.num_vars, *zero_domain,
@@ -339,20 +232,6 @@
         let initial_challenge_timer =
             start_timer!(|| "computing inital challenge using which f_hat is computed");
 
-<<<<<<< HEAD
-        let mut init_seed = vec![];
-        init_seed.push(proof.inp_mle_commitments[0].g_product);
-
-        let mut init_inp = vec![];
-        for i in 1..proof.inp_mle_commitments.len() {
-            init_inp.push(proof.inp_mle_commitments[i].g_product);
-        }
-
-        let mut r_point = vec![<E::ScalarField>::zero(); *zero_domain];
-        let mut r = get_randomness_from_ecc::<E, E::ScalarField>(init_seed, init_inp);
-        r.extend(vec![<E::ScalarField>::zero(); *zero_domain]);
-        r_point.copy_from_slice(&r[0..*zero_domain]);
-=======
         let _: Vec<_> = proof.inp_mle_commitments.clone()
             .into_iter()
             .map(|comm| {
@@ -369,7 +248,6 @@
                 r
             })
             .collect();
->>>>>>> 51451bf8
 
         end_timer!(initial_challenge_timer);
 
@@ -390,15 +268,6 @@
 
         for i in 0..*zero_domain {
             let prover_msg = proof.prover_msgs.get(i).expect("proof is incomplete");
-<<<<<<< HEAD
-            let _verifier_msg =
-                IPforSumCheck::verifier_round((*prover_msg).clone(), &mut verifier_state);
-        }
-
-        let subclaim =
-            IPforSumCheck::check_n_generate_subclaim(verifier_state, <E::ScalarField>::zero())
-                .unwrap();
-=======
             let _verifier_msg = IPforSumCheck::verifier_round(
                 (*prover_msg).clone(), 
                 &mut verifier_state,
@@ -410,23 +279,10 @@
             verifier_state, 
             F::zero()
         ).unwrap();
->>>>>>> 51451bf8
 
         end_timer!(sumcheck_verifier_timer);
 
         //Check opening proofs of input polynomials
-<<<<<<< HEAD
-        let _ = cfg_into_iter!(0..flatten_mle_extensions.len()).map(|i| {
-            let checked = MultilinearPC::<E>::check(
-                &zero_params.vk,
-                &proof.inp_mle_commitments[i],
-                &subclaim.point,
-                proof.inp_mle_evals[i],
-                &proof.inp_mle_openings[i],
-            );
-            assert_eq!(checked, true, "invalid opening proof");
-        });
-=======
         let _ = (0..flatten_mle_extensions.len())
             .into_iter()
             .map( |i| {
@@ -440,7 +296,6 @@
                 assert_eq!(checked, true, "invalid opening proof");
             }
         );
->>>>>>> 51451bf8
 
         let lhs = subclaim.expected_evaluation;
         let rhs = inp_hat.evaluate(subclaim.point);
@@ -457,14 +312,6 @@
 
 #[cfg(test)]
 mod test {
-<<<<<<< HEAD
-    use ark_bls12_381::{Bls12_381, Fr};
-
-    use crate::{
-        transcripts::ZCTranscript,
-        zc::multilinear_zc::optimized::{custom_zero_test_case, InputParams},
-        ZeroCheck,
-=======
     use ark_bls12_381::{Fr, Bls12_381};
     use ark_ec::AffineRepr;
     use ark_ed_on_bls12_381::EdwardsAffine;
@@ -474,7 +321,6 @@
         transcripts::ZCTranscript, 
         zc::multilinear_zc::optimized::custom_zero_test_case, 
         ZeroCheck
->>>>>>> 51451bf8
     };
 
     use super::{rand_zero, OptMLZeroCheck};
@@ -482,29 +328,13 @@
     #[test]
     fn test_ml_zerocheck() {
         let poly = rand_zero::<Fr>(10, (4, 5), 2);
-<<<<<<< HEAD
-        let inp_params = InputParams { num_vars: 10 };
-        let zp = OptMLZeroCheck::<Bls12_381>::setup(&inp_params).unwrap();
-=======
         let num_vars = 10;
         let zp = OptMLZeroCheck::<Fr, MPC<Bls12_381>>::setup(&num_vars).unwrap();
->>>>>>> 51451bf8
 
         let proof = OptMLZeroCheck::<Fr, MPC<Bls12_381>>::prove(
             &zp.clone(),
             &poly.clone(),
             &10,
-<<<<<<< HEAD
-            &mut ZCTranscript::init_transcript(),
-        )
-        .unwrap();
-        println!("Proof Generated: {:?}", proof);
-
-        let valid = OptMLZeroCheck::<Bls12_381>::verify(
-            &zp,
-            &poly,
-            &proof,
-=======
             &mut ZCTranscript::init_transcript()
         ).unwrap();
         // println!("Proof Generated: {:?}", proof);
@@ -513,7 +343,6 @@
             &zp, 
             &poly, 
             &proof, 
->>>>>>> 51451bf8
             &10,
             &mut ZCTranscript::init_transcript(),
         )
@@ -525,11 +354,7 @@
     #[test]
     fn test_custom_ml_zerocheck() {
         let poly = custom_zero_test_case::<Fr>(10);
-<<<<<<< HEAD
-        let inp_params = InputParams { num_vars: 10 };
-=======
         let num_vars = 10;
->>>>>>> 51451bf8
 
         println!("Unique input MLEs: {:?}", poly.flat_ml_extensions.len());
 
@@ -544,21 +369,13 @@
         .unwrap();
         println!("Proof Generated: {:?}", proof);
 
-<<<<<<< HEAD
-        let valid = OptMLZeroCheck::<Bls12_381>::verify(
-            &zp,
-            &poly,
-            &proof,
-=======
         let valid = OptMLZeroCheck::<Fr, MPC<Bls12_381>>::verify(
             &zp, 
             &poly, 
             &proof, 
->>>>>>> 51451bf8
             &10,
-            &mut ZCTranscript::init_transcript(),
-        )
-        .unwrap();
+            &mut ZCTranscript::init_transcript()
+        ).unwrap();
 
         assert!(valid);
     }
