--- conflicted
+++ resolved
@@ -97,12 +97,8 @@
     ///
     /// Returns
     /// Proof - valid proof for the zero-check protocol
-<<<<<<< HEAD
-    fn prove<'a>(
-=======
     fn prove<'a> (
         zero_params: Self::ZeroCheckParams,
->>>>>>> ba522e12
         input_poly: Self::InputType,
         zero_domain: Self::ZeroDomain,
     ) -> Result<Self::Proof, anyhow::Error> {
@@ -144,27 +140,6 @@
         };
 
         // Compute the commitment to the polynomial g(X), h(X), s(X), and o(X)
-<<<<<<< HEAD
-        let comms_rs = [&g_coeff, &h_coeff, &s_coeff, &o_coeff]
-            .par_iter()
-            .enumerate()
-            .map(|(idx, poly)| {
-                (
-                    idx,
-                    KZG10::<E, DensePolynomial<E::ScalarField>>::commit(&powers, poly, None, None)
-                        .expect(format!("Commitment to polynomial {idx}_(X) failed").as_str()),
-                )
-            })
-            .collect::<Vec<_>>();
-        let mut comms_rs_sorted = comms_rs;
-        comms_rs_sorted.sort_by_key(|(i, _)| *i);
-        let [(comm_g, r_g), (comm_h, r_h), (comm_s, r_s), (comm_o, r_o)] = comms_rs_sorted
-            .into_iter()
-            .map(|(_, (comm, r))| (comm, r))
-            .collect::<Vec<_>>()
-            .try_into()
-            .unwrap();
-=======
         let [(comm_g, r_g), (comm_h, r_h), (comm_s, r_s), (comm_o, r_o)] =
             [&g_coeff, &h_coeff, &s_coeff, &o_coeff]
                 .par_iter()
@@ -180,7 +155,6 @@
                 .collect::<Vec<_>>()
                 .try_into()
                 .unwrap();
->>>>>>> ba522e12
 
         assert!(!comm_g.0.is_zero(), "Commitment should not be zero");
         assert!(!r_g.is_hiding(), "Commitment should not be hiding");
@@ -224,16 +198,8 @@
         .par_iter()
         .enumerate()
         .map(|(idx, (poly, r_poly))| {
-<<<<<<< HEAD
-            (
-                idx,
-                Self::PCS::open(&powers, poly, r, r_poly)
-                    .expect(format!("Proof generation failed for {idx}_(X)").as_str()),
-            )
-=======
             KZG10::<E, DensePolynomial<E::ScalarField>>::open(&powers, poly, r, r_poly)
                 .expect(format!("Proof generation failed for {idx}_(X)").as_str())
->>>>>>> ba522e12
         })
         .collect::<Vec<_>>();
         let mut opening_proofs_sorted = opening_proofs;
@@ -350,12 +316,8 @@
     ///
     /// Returns
     /// 'true' if the proof is valid, 'false' otherwise
-<<<<<<< HEAD
-    fn verify<'a>(
-=======
     fn verify<'a> (
         zero_params: Self::ZeroCheckParams,
->>>>>>> ba522e12
         input_poly: Self::InputType,
         proof: Self::Proof,
         zero_domain: Self::ZeroDomain,
