--- conflicted
+++ resolved
@@ -1,15 +1,6 @@
 use crate::utils::*;
 use crate::ZeroCheck;
 use anyhow::Ok;
-<<<<<<< HEAD
-=======
-use ark_ff::{FftField, PrimeField};
-use ark_poly::{
-    univariate::DensePolynomial, 
-    Evaluations, GeneralEvaluationDomain,
-    EvaluationDomain, Polynomial
-};
->>>>>>> 68979ce3
 use ark_ec::pairing::Pairing;
 use ark_ec::AffineRepr;
 use ark_ff::One;
@@ -61,15 +52,9 @@
     ///
     /// Returns
     /// Proof - valid proof for the zero-check protocol
-<<<<<<< HEAD
-    fn prove<'a>(
-        input_poly: Vec<Self::InputType>,
-        zero_domain: Self::ZeroDomain,
-=======
     fn prove<'a> (
         input_poly: Self::InputType,
         zero_domain: Self::ZeroDomain
->>>>>>> 68979ce3
     ) -> Result<Self::Proof, anyhow::Error> {
         // compute the vanishing polynomial of the zero domain
         // let z_poly = zero_domain.vanishing_polynomial();
@@ -286,13 +271,8 @@
     ///
     /// Returns
     /// 'true' if the proof is valid, 'false' otherwise
-<<<<<<< HEAD
-    fn verify<'a>(
-        input_poly: Vec<Self::InputType>,
-=======
     fn verify<'a> (
         input_poly: Self::InputType,
->>>>>>> 68979ce3
         proof: Self::Proof,
         zero_domain: Self::ZeroDomain,
     ) -> Result<bool, anyhow::Error> {
