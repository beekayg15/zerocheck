use ark_bls12_381::Fr;
use clap::Parser;
use std::iter::zip;
use std::time::Instant;
use zerocheck::{
    transcripts::ZCTranscript, zc::multilinear_zc::naive::{rand_zero, NaiveMLZeroCheck}, ZeroCheck
};

fn test_template(
    num_vars: usize,
    num_multiplicands_range: (usize, usize),
    num_products: usize,
    repeat: u32,
) -> u128 {
    let instant = Instant::now();

<<<<<<< HEAD
    // Generate a random polynomial.
    // f = ∑_{num_products} rand_coeff*(g1.g2...g_{num_multiplicands_range}), gs are MLEs size 2^num_vars;
    // f = ∑_{i=1..6} rand_coeff*(g_i1·g_i2···g_i{1..=3}).
    // g_ij are MLEs size 2^num_vars, stored in `poly.flat_ml_extensions` (or poly.raw_pointers_lookup_table as (Vec, idx)).
    // (rand_coeff, ij info) are stored in `poly.products`.
    let poly = rand_zero::<Fr>(num_vars, num_multiplicands_range, num_products);
=======
    let zp= NaiveMLZeroCheck::<Fr>::setup(&None).unwrap();
>>>>>>> 0f065e8c

    let zp = NaiveMLZeroCheck::<Fr>::setup(None).unwrap();

    let duration = instant.elapsed().as_millis();
    print!("Random polynomial terms: ");
    for i in 0..num_products {
        print!("{} ", poly.products[i].1.len());
    }
    println!();
    println!("Preparing input evaluations and domain for 2^{num_vars} work ....{duration}ms");

    let proof = (0..repeat)
<<<<<<< HEAD
        .map(|_| NaiveMLZeroCheck::<Fr>::prove(zp.clone(), poly.clone(), num_vars).unwrap())
=======
        .map(|_| {
            NaiveMLZeroCheck::<Fr>::prove(
                &zp.clone(),
                &poly.clone(), 
                &num_vars,
                &mut ZCTranscript::init_transcript()
            ).unwrap()
        })
>>>>>>> 0f065e8c
        .collect::<Vec<_>>()
        .last()
        .cloned()
        .unwrap();

    let runtime = instant.elapsed();

<<<<<<< HEAD
    let result = NaiveMLZeroCheck::<Fr>::verify(zp, poly, proof, num_vars).unwrap();
=======
    let result = NaiveMLZeroCheck::<Fr>::verify(
        &zp,
        &poly, 
        &proof, 
        &num_vars,
        &mut ZCTranscript::init_transcript()
    ).unwrap();
>>>>>>> 0f065e8c

    assert_eq!(result, true);
    return runtime.as_millis();
}

#[derive(Parser, Debug)]
struct Args {
    /// Number of repetitions for each test
    #[arg(long, default_value = "10")]
    repeat: u32,

    /// Minimum work size exponent (2^min_size)
    #[arg(long, default_value = "10")]
    min_size: usize,

    /// Maximum work size exponent (inclusive, 2^max_size)
    #[arg(long, default_value = "20")]
    max_size: usize,
    // /// Number of threads to use for prepare input evaluations
    // #[arg(long, default_value = "64")]
    // prepare_threads: usize,

    // /// Number of threads to use to run proof and verify tests
    // #[arg(long, default_value = "1")]
    // run_threads: usize,
}

fn bench_naive_mle_zc() {
    let args = Args::parse();
    let repeat = args.repeat;

    let (sizes, runtimes): (Vec<usize>, Vec<u128>) = (args.min_size..=args.max_size)
        .map(|size| {
            let total_runtime: u128 = test_template(size, (1, 3 + 1), 6, repeat);
            (size, total_runtime)
        })
        .unzip();

    for (size, runtime) in zip(sizes, runtimes) {
        println!(
            "Input Polynomial Degree: 2^{:?}\t|| Avg. Runtime: {:?} ms",
            size,
            (runtime as f64) / (repeat as f64),
        );
    }
}

fn main() {
    bench_naive_mle_zc();
}<|MERGE_RESOLUTION|>--- conflicted
+++ resolved
@@ -13,19 +13,18 @@
     repeat: u32,
 ) -> u128 {
     let instant = Instant::now();
-
-<<<<<<< HEAD
     // Generate a random polynomial.
     // f = ∑_{num_products} rand_coeff*(g1.g2...g_{num_multiplicands_range}), gs are MLEs size 2^num_vars;
     // f = ∑_{i=1..6} rand_coeff*(g_i1·g_i2···g_i{1..=3}).
     // g_ij are MLEs size 2^num_vars, stored in `poly.flat_ml_extensions` (or poly.raw_pointers_lookup_table as (Vec, idx)).
     // (rand_coeff, ij info) are stored in `poly.products`.
-    let poly = rand_zero::<Fr>(num_vars, num_multiplicands_range, num_products);
-=======
+    let poly = rand_zero::<Fr> (
+        num_vars, 
+        num_multiplicands_range, 
+        num_products
+    );
+
     let zp= NaiveMLZeroCheck::<Fr>::setup(&None).unwrap();
->>>>>>> 0f065e8c
-
-    let zp = NaiveMLZeroCheck::<Fr>::setup(None).unwrap();
 
     let duration = instant.elapsed().as_millis();
     print!("Random polynomial terms: ");
@@ -36,9 +35,6 @@
     println!("Preparing input evaluations and domain for 2^{num_vars} work ....{duration}ms");
 
     let proof = (0..repeat)
-<<<<<<< HEAD
-        .map(|_| NaiveMLZeroCheck::<Fr>::prove(zp.clone(), poly.clone(), num_vars).unwrap())
-=======
         .map(|_| {
             NaiveMLZeroCheck::<Fr>::prove(
                 &zp.clone(),
@@ -47,7 +43,6 @@
                 &mut ZCTranscript::init_transcript()
             ).unwrap()
         })
->>>>>>> 0f065e8c
         .collect::<Vec<_>>()
         .last()
         .cloned()
@@ -55,9 +50,6 @@
 
     let runtime = instant.elapsed();
 
-<<<<<<< HEAD
-    let result = NaiveMLZeroCheck::<Fr>::verify(zp, poly, proof, num_vars).unwrap();
-=======
     let result = NaiveMLZeroCheck::<Fr>::verify(
         &zp,
         &poly, 
@@ -65,7 +57,6 @@
         &num_vars,
         &mut ZCTranscript::init_transcript()
     ).unwrap();
->>>>>>> 0f065e8c
 
     assert_eq!(result, true);
     return runtime.as_millis();
