use ark_bls12_381::{Bls12_381, Fr};
use ark_poly::{EvaluationDomain, GeneralEvaluationDomain};
use ark_std::{end_timer, start_timer};
use clap::Parser;
use std::iter::zip;
use std::time::Instant;
use zerocheck::transcripts::ZCTranscript;
<<<<<<< HEAD
=======
use zerocheck::zc::univariate_zc::custom::data_structures::custom_zero_test_case_with_products;
>>>>>>> d2d0202b
use zerocheck::zc::univariate_zc::custom::{
    data_structures::{VirtualEvaluation, ZeroCheckParams},
    CustomUnivariateZeroCheck,
};
use zerocheck::ZeroCheck;
use zerocheck::{
    pcs::univariate_pcs::{
        kzg::KZG,
        ligero::{Ligero, LigeroPoseidon},
    },
    zc::univariate_zc::custom::parser::prepare_zero_virtual_evaluation_from_string,
};

/// This function prepares the random input evaluations for the prover test.
/// Reuse for the same worksize across multiple repeated tests.
fn prepare_input_evals_domain<'a>(
    size: usize,
    pool_prepare: &rayon::ThreadPool,
    intput_poly: String,
) -> (VirtualEvaluation<Fr>, GeneralEvaluationDomain<Fr>, usize) {
    println!("Preparing input evaluations and domain for 2^{size} work");
    let instant = Instant::now();

    let number_of_coeffs = 1 << size;
    let inp_evals = prepare_zero_virtual_evaluation_from_string(&intput_poly, number_of_coeffs, &pool_prepare).unwrap();
    let domain = GeneralEvaluationDomain::<Fr>::new(number_of_coeffs).unwrap();

    // The degree of the input polynomial
    // -1 here because the max_degree is for setting up the global params, 
    // and the set up takes in mathematical `degree`, which is `number_of_coeffs - 1`.
    let max_degree = (inp_evals.evals_info.max_multiplicand - 1) * number_of_coeffs -1;
    let duration = instant.elapsed().as_secs_f64();
    println!("Preparing input evaluations and domain for 2^{size} work ....{duration}s");
    return (inp_evals, domain, max_degree);
}

/// Benchmark function for the optimized univariate zero check proof generation and verification.
/// `inp_evals` is the input evaluations of g, h, s, o.
/// `domain` is the domain of the evaluations.
/// `size` is the work size exponent (2^size).
fn opt_univ_zc_multhr_benchmark_kzg(
    input_evals: &VirtualEvaluation<Fr>,
    domain: GeneralEvaluationDomain<Fr>,
    global_params: &ZeroCheckParams<KZG<Bls12_381>>,
    size: u32,
    run_threads: Option<usize>,
    batch_commit_threads: Option<usize>,
    batch_open_threads: Option<usize>,
) -> u128 {
    let test_timer =
        start_timer!(|| format!("Opt Univariate Proof Generation Test KZG for 2^{size} work"));

    let instant = Instant::now();
    let proof_gen_timer = start_timer!(|| "Prove fn called for KZG");

    let proof = CustomUnivariateZeroCheck::<Fr, KZG<Bls12_381>>::prove(
        &global_params,
        input_evals,
        &domain,
        &mut ZCTranscript::init_transcript(),
        run_threads,
        batch_commit_threads,
        batch_open_threads,
    )
    .unwrap();

    end_timer!(proof_gen_timer);
    let runtime = instant.elapsed();

    let verify_timer = start_timer!(|| "Verify fn called for KZG");

    let result = CustomUnivariateZeroCheck::<Fr, KZG<Bls12_381>>::verify(
        &global_params,
        input_evals,
        &proof,
        &domain,
        &mut ZCTranscript::init_transcript(),
    )
    .unwrap();

    end_timer!(verify_timer);

    assert_eq!(result, true);

    end_timer!(test_timer);
    return runtime.as_millis();
}

fn opt_univ_zc_multhr_benchmark_ligero(
    input_evals: &VirtualEvaluation<Fr>,
    domain: GeneralEvaluationDomain<Fr>,
    global_params: &ZeroCheckParams<Ligero<Fr>>,
    size: u32,
    run_threads: Option<usize>,
    batch_commit_threads: Option<usize>,
    batch_open_threads: Option<usize>,
) -> u128 {
    let test_timer = start_timer!(|| {
        format!("Opt Univariate Proof Generation Test Ligero for 2^{size} work")
    });

    let instant = Instant::now();
    let proof_gen_timer = start_timer!(|| "Prove fn called for Ligero");

    let proof = CustomUnivariateZeroCheck::<Fr, Ligero<Fr>>::prove(
        &global_params,
        input_evals,
        &domain,
        &mut ZCTranscript::init_transcript(),
        run_threads,
        batch_commit_threads,
        batch_open_threads,
    )
    .unwrap();

    end_timer!(proof_gen_timer);
    let runtime = instant.elapsed();

    let verify_timer = start_timer!(|| "Verify fn called for Ligero");

    let result = CustomUnivariateZeroCheck::<Fr, Ligero<Fr>>::verify(
        &global_params,
        input_evals,
        &proof,
        &domain,
        &mut ZCTranscript::init_transcript(),
    )
    .unwrap();

    end_timer!(verify_timer);

    assert_eq!(result, true);

    end_timer!(test_timer);
    return runtime.as_millis();
}

fn opt_univ_zc_multhr_benchmark_ligero_poseidon(
    input_evals: &VirtualEvaluation<Fr>,
    domain: GeneralEvaluationDomain<Fr>,
    global_params: &ZeroCheckParams<LigeroPoseidon<Fr>>,
    size: u32,
    run_threads: Option<usize>,
    batch_commit_threads: Option<usize>,
    batch_open_threads: Option<usize>,
) -> u128 {
    let test_timer = start_timer!(|| {
        format!("Opt Univariate Proof Generation Test LigeroPoseidon for 2^{size} work")
    });

    let instant = Instant::now();
    let proof_gen_timer = start_timer!(|| "Prove fn called for LigeroPoseidon");

    let proof = CustomUnivariateZeroCheck::<Fr, LigeroPoseidon<Fr>>::prove(
        &global_params,
        input_evals,
        &domain,
        &mut ZCTranscript::init_transcript(),
        run_threads,
        batch_commit_threads,
        batch_open_threads,
    )
    .unwrap();

    end_timer!(proof_gen_timer);
    let runtime = instant.elapsed();

    let verify_timer = start_timer!(|| "Verify fn called for LigeroPoseidon");

    let result = CustomUnivariateZeroCheck::<Fr, LigeroPoseidon<Fr>>::verify(
        &global_params,
        input_evals,
        &proof,
        &domain,
        &mut ZCTranscript::init_transcript(),
    )
    .unwrap();

    end_timer!(verify_timer);

    assert_eq!(result, true);

    end_timer!(test_timer);
    return runtime.as_millis();
}

#[derive(Parser, Debug)]
struct Args {
    /// Number of repetitions for each test
    #[arg(long, default_value = "10")]
    repeat: usize,

    /// Minimum work size exponent (2^min_size)
    #[arg(long, default_value = "8")]
    min_size: usize,

    /// Maximum work size exponent (inclusive, 2^max_size)
    #[arg(long, default_value = "8")]
    max_size: usize,

    /// Number of threads to use for prepare input evaluations
    #[arg(long, default_value = "64")]
    prepare_threads: usize,

    /// Number of threads to use to run proof and verify tests
    #[arg(long, default_value = "1")]
    run_threads: usize,

    // choose between `kzg` and `ligero`
    #[arg(long, default_value = "kzg")]
    poly_commit_scheme: String,

    /// Number of threads to run batch opening
    #[arg(long, default_value = "1")]
    batch_opening_threads: usize,

    /// Number of threads to run batch commit
    #[arg(long, default_value = "1")]
    batch_commit_threads: usize,

<<<<<<< HEAD
    #[arg(long, default_value = "g*h*s + (1 - s)*(g + h)")]
=======
    #[arg(long, default_value = "g1*g2 + g3 + g4")]
>>>>>>> d2d0202b
    f: String,
}

fn bench_opt_uni_zc() {
    let args = Args::parse();
    let min_size = args.min_size + (args.min_size % 2); // make it even

    let (sizes, runtimes): (Vec<u32>, Vec<u128>) = (min_size..=args.max_size)
        .step_by(2)
        .map(|size| {
            let pool_prepare = rayon::ThreadPoolBuilder::new()
                .num_threads(args.prepare_threads as usize)
                .build()
                .unwrap();

<<<<<<< HEAD
            let (input_evals, domain, pp) =
                prepare_input_evals_domain(size, &pool_prepare, args.f.clone());
=======
            let (input_evals, domain, pp) = prepare_input_evals_domain(size, &pool_prepare, args.f.clone());
>>>>>>> d2d0202b

            let total_runtime: u128 = match args.poly_commit_scheme.as_str() {
                "kzg" => {
                    let global_params =
                        CustomUnivariateZeroCheck::<Fr, KZG<Bls12_381>>::setup(&pp).unwrap();
                    (0..args.repeat)
                        .map(|repeat_time| {
                            println!(
                                "Running KZG test for 2^{} with repeat: {}",
                                size, repeat_time
                            );
                            opt_univ_zc_multhr_benchmark_kzg(
                                &input_evals,
                                domain,
                                &global_params,
                                size as u32,
                                Some(args.run_threads as usize),
                                Some(args.batch_commit_threads as usize),
                                Some(args.batch_opening_threads as usize),
                            )
                        })
                        .sum()
                }
                "ligero" => {
                    let global_params =
                        CustomUnivariateZeroCheck::<Fr, Ligero<Fr>>::setup(&pp).unwrap();
                    (0..args.repeat)
                        .map(|repeat_time| {
                            println!(
                                "Running Ligero test for 2^{} with repeat: {}",
                                size, repeat_time
                            );
                            opt_univ_zc_multhr_benchmark_ligero(
                                &input_evals,
                                domain,
                                &global_params,
                                size as u32,
                                Some(args.run_threads as usize),
                                Some(args.batch_commit_threads as usize),
                                Some(args.batch_opening_threads as usize),
                            )
                        })
                        .sum()
                }
                "ligero_poseidon" => {
                    let global_params =
                        CustomUnivariateZeroCheck::<Fr, LigeroPoseidon<Fr>>::setup(&pp).unwrap();
                    (0..args.repeat)
                        .map(|repeat_time| {
                            println!(
                                "Running LigeroPoseidon test for 2^{} with repeat: {}",
                                size, repeat_time
                            );
                            opt_univ_zc_multhr_benchmark_ligero_poseidon(
                                &input_evals,
                                domain,
                                &global_params,
                                size as u32,
                                Some(args.run_threads as usize),
                                Some(args.batch_commit_threads as usize),
                                Some(args.batch_opening_threads as usize),
                            )
                        })
                        .sum()
                }
                _ => panic!("Invalid poly_commit_scheme"),
            };

            (size as u32, total_runtime)
        })
        .unzip();

    // Print results
    for (size, runtime) in zip(sizes, runtimes) {
        println!(
            "Input Polynomial Degree: 2^{:?}\t|| Poly Commit Scheme: {:?}\t|| Avg. Runtime: {:?} ms",
            size,
            args.poly_commit_scheme,
            (runtime as f64) / (args.repeat as f64),
        );
    }
}

fn main() {
    bench_opt_uni_zc();
}<|MERGE_RESOLUTION|>--- conflicted
+++ resolved
@@ -5,10 +5,7 @@
 use std::iter::zip;
 use std::time::Instant;
 use zerocheck::transcripts::ZCTranscript;
-<<<<<<< HEAD
-=======
 use zerocheck::zc::univariate_zc::custom::data_structures::custom_zero_test_case_with_products;
->>>>>>> d2d0202b
 use zerocheck::zc::univariate_zc::custom::{
     data_structures::{VirtualEvaluation, ZeroCheckParams},
     CustomUnivariateZeroCheck,
@@ -229,11 +226,7 @@
     #[arg(long, default_value = "1")]
     batch_commit_threads: usize,
 
-<<<<<<< HEAD
-    #[arg(long, default_value = "g*h*s + (1 - s)*(g + h)")]
-=======
     #[arg(long, default_value = "g1*g2 + g3 + g4")]
->>>>>>> d2d0202b
     f: String,
 }
 
@@ -249,12 +242,7 @@
                 .build()
                 .unwrap();
 
-<<<<<<< HEAD
-            let (input_evals, domain, pp) =
-                prepare_input_evals_domain(size, &pool_prepare, args.f.clone());
-=======
             let (input_evals, domain, pp) = prepare_input_evals_domain(size, &pool_prepare, args.f.clone());
->>>>>>> d2d0202b
 
             let total_runtime: u128 = match args.poly_commit_scheme.as_str() {
                 "kzg" => {
