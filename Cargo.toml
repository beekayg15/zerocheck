--- conflicted
+++ resolved
@@ -12,9 +12,7 @@
 ark-poly-commit = { version = "^0.5.0", default-features = false}
 ark-ec = { version = "^0.5.0", default-features = false}
 ark-bls12-381 ={ version = "0.5.0", default-features = false, features = [ "curve" ]}
-<<<<<<< HEAD
 num-traits = "0.2"
-=======
 
 [dev-dependencies]
 criterion = { version = "0.5", features = ["html_reports"] }
@@ -23,4 +21,3 @@
 name = "bench_main"
 harness = false
 path = "benchmarks/bench_main.rs"
->>>>>>> 3546dbf5
