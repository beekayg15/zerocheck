--- conflicted
+++ resolved
@@ -4,10 +4,7 @@
 from matplotlib import cm
 import matplotlib.pyplot as plt
 import numpy as np
-<<<<<<< HEAD
-=======
 from matplotlib.gridspec import GridSpec
->>>>>>> d2d0202b
 
 def parse_log_file(filename, leading_dots=4):
     """Parse a log file, extract lines with specified leading dots (·) before 'End:', and average repeated tasks."""
@@ -106,18 +103,6 @@
     first_legend = ax.legend(ntt_handles.values(), ntt_handles.keys(), title="NTT Tasks", loc='upper left',bbox_to_anchor=(1.02, 1.1), fontsize=14, title_fontsize=14, frameon = False)
     ax.add_artist(first_legend)
     ax.legend(sumcheck_handles.values(), sumcheck_handles.keys(), title="SumCheck Tasks", loc='upper left',bbox_to_anchor=(1.02, 0.4), fontsize=14, title_fontsize=14, frameon = False)
-<<<<<<< HEAD
-
-    plt.tight_layout()
-    plt.savefig("file.pdf")
-
-
-# Reads all folders in the specified directory and plots the stacked bar chart
-# The folders names would be the x axis label. Each folder should contain a NTT log and a SumCheck log.
-if __name__ == "__main__":
-    root_directory = "output_log"
-    plot_stacked_bars_from_folder(root_directory)
-=======
 
     plt.tight_layout()
     plt.savefig("file.pdf")
@@ -259,4 +244,3 @@
 
 
     plot_horizontal_stacked_bars(ntt_dict, sumcheck_dict, filename=f"{root_directory}/horizontal_stacked_bar.pdf")
->>>>>>> d2d0202b
