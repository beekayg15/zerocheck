--- conflicted
+++ resolved
@@ -248,9 +248,6 @@
 
     return col_ntt_latency + row_ntt_latency
 
-<<<<<<< HEAD
-def run_fit_onchip(target_n=None, target_bw=None, progress_print=False, save_pkl=True, unroll_factors_pow=None):
-=======
 
 def characterize_poly(polynomial, debug=False):
     unique_count, reused_count = analyze_polynomial(polynomial)
@@ -299,8 +296,7 @@
     return elementwise_time
 
 
-def run_fit_onchip(target_n=None, target_bw=None, progress_print=False, polynomial=None):
->>>>>>> e051192e
+def run_fit_onchip(target_n=None, target_bw=None, progress_print=False, polynomial=None, save_pkl=True, unroll_factors_pow=None):
 
     random.seed(0)
 
