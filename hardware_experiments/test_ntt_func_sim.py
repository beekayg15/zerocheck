import random
import math
import sys
import argparse
import pickle
import os
from ntt_func_sim import ArchitectureSimulator
from ntt import ntt, ntt_dit_rn, ntt_dif_nr, bit_rev_shuffle
from ntt_utility import *
from util import calc_rate
from fourstep_ntt_perf_models import get_compute_latency
from params_ntt_v_sum import *
from plot_funcs import plot_pareto_frontier_from_pickle, plot_pareto_all_configs_from_pickle, plot_pareto_multi_bw_fixed_n

def get_area_stats(total_modmuls, total_modadds, total_num_words, bit_width=256):
    logic_area = total_modmuls*modmul_area + total_modadds*modadd_area
    memory_area = (total_num_words * bit_width / BITS_PER_MB) * MB_CONVERSION_FACTOR
    return logic_area, memory_area

def simulate_4step_all_onchip_one_pe(arch, mat, global_omega, modulus, output_scale=True, tags_only=True, skip_compute=False):
    num_rows = len(mat)
    num_cols = len(mat[0])
    total_length = num_rows * num_cols
    L = total_length   

    # Perform prefetch operation once before processing all columns
    arch.prefetch()

    output_matrix = [[0] * num_cols for _ in range(num_rows)]
    for idx in range(num_cols + 2):  # Only need +2 now since no prefetch stage
        if idx < num_cols:
            col = [mat[row][idx] for row in range(num_rows)] if not skip_compute else "don't care"
            tag = idx
        else:
            col = None
            tag = None
        arch.step(col, tag, tags_only=tags_only)
    
        if not skip_compute:
            out_data, out_tag = arch.out
            if idx >= 2:  # Output starts after 2 cycles (READ -> COMPUTE -> WRITE)
                for i in range(num_rows):
                    if output_scale:
                        output_matrix[i][out_tag] = (out_data[i] * pow(global_omega, (i * out_tag) % L, modulus)) % modulus
                    else:
                        output_matrix[i][out_tag] = out_data[i]
    if skip_compute:
        output_matrix = None

    return output_matrix, arch.cycle_time

def simulate_4step_all_onchip(arch, num_pes, mat, global_omega, modulus, output_scale=True, tags_only=True, skip_compute=False):
    num_rows = len(mat)
    num_cols = len(mat[0])
    total_length = num_rows * num_cols
    L = total_length

    assert num_cols % num_pes == 0, "Number of columns must be divisible by number of PEs."

    # Perform prefetch operation once before processing all columns
    arch.prefetch()

    output_matrix = [[0] * num_cols for _ in range(num_rows)]

    num_col_groups = num_cols // num_pes
    num_steps = num_cols // num_pes + 2
    for idx in range(num_steps):  # Only need +2 now since no prefetch stage
        if idx < num_col_groups:
            # Extract num_pes columns starting from idx * num_pes
            col = [[mat[row][idx * num_pes + pe] for pe in range(num_pes)] for row in range(num_rows)] if not skip_compute else "don't care"
            tags = [idx * num_pes + pe for pe in range(num_pes)]  # Individual column indices
        else:
            col = None
            tags = None
        arch.step(col, tags, tags_only=tags_only)
        if not skip_compute:
            out_data, out_tags = arch.out
            if idx >= 2:  # Output starts after 2 cycles (READ -> COMPUTE -> WRITE)
                if out_tags is not None:
                    if isinstance(out_tags, list):
                        # Multi-PE case: out_data is a list of columns, out_tags is a list of column indices
                        for pe in range(num_pes):
                            col_idx = out_tags[pe]
                            for i in range(num_rows):
                                if output_scale:
                                    output_matrix[i][col_idx] = (out_data[pe][i] * pow(global_omega, (i * col_idx) % L, modulus)) % modulus
                                else:
                                    output_matrix[i][col_idx] = out_data[pe][i]
                    else:
                        # Single PE case: out_data is a single column, out_tags is a single column index
                        col_idx = out_tags
                        for i in range(num_rows):
                            if output_scale:
                                output_matrix[i][col_idx] = (out_data[i] * pow(global_omega, (i * col_idx) % L, modulus)) % modulus
                            else:
                                output_matrix[i][col_idx] = out_data[i]
    if skip_compute:
        output_matrix = None

    return output_matrix, arch.cycle_time

def simulate_4step_notall_onchip(arch, mat, omegas_matrix, global_omega, modulus, output_scale=True, tags_only=True):
    num_rows = len(mat)
    num_cols = len(mat[0])
    total_length = num_rows * num_cols
    L = total_length   

    # Perform prefetch operation once before processing all columns
    arch.prefetch()
    arch.set_omegas(None)  # No omegas set for this case

    output_matrix = [[0] * num_cols for _ in range(num_rows)]
    for idx in range(num_cols + 2):  # Only need +2 now since no prefetch stage
        if idx < num_cols:
            col = [mat[row][idx] for row in range(num_rows)]
            tag = idx
        else:
            col = None
            tag = None
        arch.step(col, tag, tags_only=tags_only)
        out_data, out_tag = arch.out
        if idx >= 2:  # Output starts after 2 cycles (READ -> COMPUTE -> WRITE)
            for i in range(num_rows):
                if output_scale:
                    output_matrix[i][out_tag] = (out_data[i] * pow(global_omega, (i * out_tag) % L, modulus)) % modulus
                else:
                    output_matrix[i][out_tag] = out_data[i]

    return output_matrix, arch.cycle_time

def transpose(matrix):
    return [list(row) for row in zip(*matrix)]

def flatten(matrix):
    return [elem for row in matrix for elem in row]

def get_compute_latency_single_stage(ntt_len, num_butterflies, bf_latency, modadd_latency, output_scaled=False, stage="most"):

    if stage == "first":
        return modadd_latency + ntt_len/(num_butterflies*2) - 1
    elif stage == "most":
        return bf_latency + ntt_len/(num_butterflies*2) - 1
    elif stage == "last":
        if output_scaled:
            stage_latency = bf_latency + ntt_len/(num_butterflies*2) - 1
            scale_latency = ntt_len/num_butterflies + (bf_latency - modadd_latency) - 1
            return stage_latency + scale_latency
        else:
            return bf_latency + ntt_len/(num_butterflies*2) - 1

def get_twiddle_factors(exponent, bit_width=256):
    n = exponent
    L = 2**n
    M, N = closest_powers_of_two(n)
    print(f"M = {M}, N = {N}")

    # Get the required modulus and omega
    modulus = find_a_modulus(L, bit_width)

    omegas_L = generate_twiddle_factors(L, modulus)
    omega_L = omegas_L[1]

    omegas_N = generate_twiddle_factors(N, modulus)
    omega_N = omegas_N[1]

    omegas_M = generate_twiddle_factors(M, modulus)
    omega_M = omegas_M[1]

    return M, N, omegas_L, omega_L, omegas_N, omega_N, omegas_M, omega_M, modulus

def get_read_latency(num_words, num_read_ports, max_read_rate):
    desired_read_rate = num_read_ports
    actual_read_rate = min(desired_read_rate, max_read_rate)

    read_latency = int(math.ceil(num_words/actual_read_rate))
    return read_latency

def get_latencies_and_rates(col_words, row_words, num_bfs, num_pes, bit_width, available_bw, freq, modadd_latency=1, modmul_latency=20, bf_latency=21, debug=False):
    max_read_rate = calc_rate(bit_width, available_bw, freq)  # Example: 1 GHz frequency, 1 TB/s
    
    num_read_ports_per_pe = num_bfs * 2

    # this gets latency accounting for desired rate as well
    r_or_w_mem_latency_cols = get_read_latency(col_words*num_pes, num_read_ports_per_pe*num_pes, max_read_rate)
    r_and_w_mem_latency_cols = get_read_latency(2*col_words*num_pes, 2*num_read_ports_per_pe*num_pes, max_read_rate)

    r_or_w_mem_latency_rows = get_read_latency(row_words*num_pes, num_read_ports_per_pe*num_pes, max_read_rate)
    r_and_w_mem_latency_rows = get_read_latency(2*row_words*num_pes, 2*num_read_ports_per_pe*num_pes, max_read_rate)

    # all PEs are synchronized, therefore it suffices to calculate the latency for 1 PE
    compute_latency_cols = get_compute_latency(col_words, num_bfs, bf_latency, modadd_latency, output_scaled=True)
    compute_latency_rows = get_compute_latency(row_words, num_bfs, bf_latency, modadd_latency, output_scaled=False)

    cols_local_twiddle_prefetch_words = col_words / 2
    # fetch (num_pes - 1) columns of global twiddles, and 1 column of global scale twiddles
    global_twiddle_prefetch_words = col_words * num_pes

    # U ports for local twiddle memory
    cols_local_twiddle_prefetch_latency = get_read_latency(cols_local_twiddle_prefetch_words, num_bfs, max_read_rate)
    
    # assume dual ported memory for global twiddles, so 2U ports
    global_twiddle_prefetch_latency = get_read_latency(global_twiddle_prefetch_words, num_read_ports_per_pe*num_pes, max_read_rate)

    # debug=True
    if debug:
        print(f"max read rate: {round(max_read_rate, 3)} elements/cycle")
        print(f"Local twiddle prefetch latency: {cols_local_twiddle_prefetch_latency} cycles")
        print(f"Global twiddle prefetch latency: {global_twiddle_prefetch_latency} cycles")

        print(f"Single-Transfer latency for columns: {r_or_w_mem_latency_cols} cycles")
        print(f"Single-Transfer latency for rows: {r_or_w_mem_latency_rows} cycles")
        print(f"Dual-Transfer latency for columns: {r_and_w_mem_latency_cols} cycles")
        print(f"Dual-Transfer latency for rows: {r_and_w_mem_latency_rows} cycles")
        print(f"Compute latency for columns: {compute_latency_cols} cycles")
        print(f"Compute latency for rows: {compute_latency_rows} cycles")

    first_step_prefetch_latency = cols_local_twiddle_prefetch_latency + global_twiddle_prefetch_latency

    # technically not needed if same local twiddles reused...
    rows_local_twiddle_prefetch_words = row_words / 2
    rows_local_twiddle_prefetch_latency = get_read_latency(rows_local_twiddle_prefetch_words, num_bfs, max_read_rate)
    fourth_step_prefetch_latency = rows_local_twiddle_prefetch_latency

    # 1.5 * col_words  # prefetching 1 column of local twiddles (M/2 words), and 1 column of global twiddles (M words)
    # prefetch_amt = local_twiddle_prefetch_words + global_scale_twiddle_prefetch_words + global_twiddle_prefetch_words
    # first_step_prefetch_latency = get_read_latency(prefetch_amt, num_bfs, max_read_rate)
    # print(f"First step prefetch latency: {first_step_prefetch_latency} cycles")
    # print(f)
    return r_or_w_mem_latency_cols, r_or_w_mem_latency_rows, r_and_w_mem_latency_cols, r_and_w_mem_latency_rows, \
        compute_latency_cols, compute_latency_rows, first_step_prefetch_latency, fourth_step_prefetch_latency

<<<<<<< HEAD
def run_fit_onchip(target_n=None, target_bw=None, save_pkl=True):
=======
# we should get this value from the simulator
def expected_latency(M, N, num_pes, prefetch_latencies, mem_latencies, compute_latencies):
    
    first_step_prefetch_latency, fourth_step_prefetch_latency = prefetch_latencies
    r_or_w_mem_latency_cols, r_or_w_mem_latency_rows, r_and_w_mem_latency_cols, r_and_w_mem_latency_rows = mem_latencies
    compute_latency_cols, compute_latency_rows = compute_latencies
    
    pipeline_steps = 3
    col_steps = N // num_pes + pipeline_steps - 1
    row_steps = M // num_pes + pipeline_steps - 1

    # num_steps = (num inputs + pipeline steps - 1) - 4. 4 comes from 1 step being read only, 1 step read and compute, 1 step compute and write, 1 step write only
    col_ntt_latency = first_step_prefetch_latency + 2*r_or_w_mem_latency_cols + 2*max(r_or_w_mem_latency_cols, compute_latency_cols) + (col_steps - 4)*max(compute_latency_cols, r_and_w_mem_latency_cols)
    row_ntt_latency = fourth_step_prefetch_latency + 2*r_or_w_mem_latency_rows + 2*max(r_or_w_mem_latency_rows, compute_latency_rows) + (row_steps- 4)*max(compute_latency_rows, r_and_w_mem_latency_rows)

    return col_ntt_latency + row_ntt_latency

def run_fit_onchip(target_n=None, target_bw=None, progress_print=False):
>>>>>>> 29d9e1e9

    random.seed(0)

    # sweep parameters: n, bandwidth, U, PEs

    bit_width = 256
    available_bw = 1024
    freq = 1e9

    modadd_latency = 1
    modmul_latency = 20
    bf_latency = modmul_latency + modadd_latency

    # Use target values if provided, otherwise use full sweep ranges
    if target_bw is not None:
        bandwidths = [target_bw]
    else:
        bandwidths = [2**i for i in range(6, 13)] # 64 GB/s to 4096 GB/s
    
    unroll_factors_pow = range(0, math.ceil(target_n / 2)) if target_n is not None else range(0, 13)
    unroll_factors = [2**i for i in unroll_factors_pow]
    
    if target_n is not None:
        lengths = [target_n]
    else:
        lengths = range(16, 27)
    
    pe_counts = [1, 2, 4, 8, 16, 32, 64]
    # Four step NTT: L = M*N, M > N

    check_correctness = False
    skip_compute = True

    # Dictionary to store results indexed by (n, bandwidth, U, pe_amt)
    results = {}

    for n in lengths:

        # fixed for a given n
        M, N, omegas_L, omega_L, omegas_N, omega_N, omegas_M, omega_M, modulus = get_twiddle_factors(n, bit_width)

        # Generate random data and reshape it.
        data = [random.randint(0, modulus - 2) for _ in range(1<<n)]

        # Reshape data into M x N matrix (list of lists)
        matrix = [data[i*N:(i+1)*N] for i in range(M)]

        for available_bw in bandwidths:
            for U in unroll_factors:
                for pe_amt in pe_counts:

                    # num_col_words = M*pe_amt
                    # num_row_words = N*pe_amt
                    # total_bfs = U*pe_amt

                    r_or_w_mem_latency_cols, r_or_w_mem_latency_rows, r_and_w_mem_latency_cols, r_and_w_mem_latency_rows, \
                        compute_latency_cols, compute_latency_rows, first_step_prefetch_latency, fourth_step_prefetch_latency = \
                        get_latencies_and_rates(M, N, U, pe_amt, bit_width, available_bw, freq, modadd_latency, modmul_latency, bf_latency)
                    # dont have to fetch global twiddles for row-wise NTTs, only omegas_N

                    if progress_print:
                        print("Simulating four-step NTT when mini NTT fits on-chip...")

                    arch_1 = ArchitectureSimulator(omegas_M, modulus, r_or_w_mem_latency_cols, r_and_w_mem_latency_cols, compute_latency_cols, prefetch_latency=first_step_prefetch_latency, skip_compute=skip_compute)
                    temp_matrix, cycle_time_1 = simulate_4step_all_onchip(arch_1, pe_amt, matrix, omega_L, modulus, output_scale=True, skip_compute=skip_compute)

                    temp_matrix_T = transpose(temp_matrix) if not skip_compute else transpose(matrix)
                    arch_2 = ArchitectureSimulator(omegas_N, modulus, r_or_w_mem_latency_rows, r_and_w_mem_latency_rows, compute_latency_rows, prefetch_latency=fourth_step_prefetch_latency, skip_compute=skip_compute)
                    final_matrix, cycle_time_2 = simulate_4step_all_onchip(arch_2, pe_amt, temp_matrix_T, omega_L, modulus, output_scale=False, skip_compute=skip_compute)

                    total_cycles = cycle_time_1 + cycle_time_2

                    # Calculate expected latency for this configuration
                    expected_cycles = expected_latency(M, N, pe_amt, 
                                                      (first_step_prefetch_latency, fourth_step_prefetch_latency),
                                                      (r_or_w_mem_latency_cols, r_or_w_mem_latency_rows, r_and_w_mem_latency_cols, r_and_w_mem_latency_rows),
                                                      (compute_latency_cols, compute_latency_rows))

                    # Check for discrepancies
                    if total_cycles != expected_cycles:
                        print(f"Expected latency (cycles): {expected_cycles}")
                        print(f"Actual latency (cycles): {total_cycles}")
                        print("Mismatch between expected and actual latency!")
                        exit()

                    # double check if global needs another buffer
                    ping_pong_double_buffer_words = M*4*pe_amt

                    local_twiddle_words = M / 2     # shared among all PEs
                    global_scale_twiddle_words = M  # shared among all PEs
                    global_twiddle_words = M * pe_amt  # each PE computes its own global twiddle column

                    # 5.5 * M * pe_amt # M > N, so 4 buffers of M words for double buffered ping pong, 1/2 buffer for local twiddles, 1 buffer for global twiddles
                    total_num_words = ping_pong_double_buffer_words + local_twiddle_words + global_scale_twiddle_words + global_twiddle_words

                    total_modmuls = U*pe_amt
                    total_modadds = U*2*pe_amt

                    results[(n, available_bw, U, pe_amt)] = {
                        "total_cycles": total_cycles,
                        "total_modmuls": total_modmuls,
                        "total_modadds": total_modadds,
                        "total_num_words": total_num_words
                    }

                    # print(f"Cycle time: {cycle_time_1 + cycle_time_2}")

                    # if n < 13:
                    if check_correctness:
                        print(f"hw_config: n={n}, bw={available_bw}, U={U}, pe_amt={pe_amt}")
                        final_vector = flatten(final_matrix)

                        result_direct = bit_rev_shuffle(ntt_dif_nr(data, modulus, omegas_L))
                        result_direct = ntt_dit_rn(bit_rev_shuffle(data), modulus, omegas_L)

                        # print(f"NTT result fourstep  = {list(final_vector)}")
                        # print(f"NTT result direct    = {result_direct}")
                    
                        if final_vector != result_direct:
                            print("Mismatch between four-step NTT and direct NTT results!")
                            exit()
                        else:
                            print("Four-step NTT matches direct NTT results.")
                        print()

    # Print results
    print("Results:")
    for key, value in results.items():
        n, available_bw, U, pe_amt = key
        print(f"n={n}, bw={available_bw}, U={U}, pe_amt={pe_amt} -> total_cycles: {value['total_cycles']}, total_modmuls: {value['total_modmuls']}, total_num_words: {value['total_num_words']}")

    # Save results to pickle file
    output_dir = "pickle_results"
    os.makedirs(output_dir, exist_ok=True)
    
    # Create filename based on arguments
    if target_n is not None and target_bw is not None:
        if save_pkl:
            filename = f"results_n{target_n}_bw{target_bw}.pkl"
            filepath = os.path.join(output_dir, filename)
            with open(filepath, 'wb') as f:
                pickle.dump(results, f)
            print(f"Results saved to {filepath}")

    return results


def run_notfit_onchip():

    U = 4
    bit_width = 256
    available_bw = 1024
    freq = 1e9    


    modadd_latency = 1
    modmul_latency = 20
    bf_latency = modmul_latency + modadd_latency

    n = 16
    L = 2**n
    M, N = closest_powers_of_two(n)
    print(f"M = {M}, N = {N}")

    # Get the required modulus and omega
    modulus = find_a_modulus(L, bit_width)
    random.seed(0)

    omegas_L = generate_twiddle_factors(L, modulus)
    omega_L = omegas_L[1]

    omegas_N = generate_twiddle_factors(N, modulus)
    omega_N = omegas_N[1]

    omegas_M = generate_twiddle_factors(M, modulus)
    omega_M = omegas_M[1]
    
    max_read_rate = calc_rate(bit_width, available_bw, freq)  # Example: 1 GHz frequency, 1 TB/s
    
    desired_read_rate = U * 2  # U banks that are double ported

    actual_read_rate = min(desired_read_rate, max_read_rate)
    r_or_w_mem_latency_cols = get_read_latency(M, 2*U, actual_read_rate)
    r_or_w_mem_latency_rows = get_read_latency(N, 2*U, actual_read_rate)
    compute_latency_cols = get_compute_latency(M, U, bf_latency, modadd_latency, output_scaled=True)
    compute_latency_rows = get_compute_latency(N, U, bf_latency, modadd_latency, output_scaled=False)

    # Four step NTT: L = M*N, M > N

    # Generate random data and reshape it.
    data = [random.randint(0, modulus - 2) for _ in range(L)]
    matrix = [data[i*N:(i+1)*N] for i in range(M)]
    # Reshape omegas_M into M x N matrix (list of lists)
    omegas_M_matrix = [omegas_M[i*N:(i+1)*N] for i in range(M)]
    # Reshape omegas_N into N x M matrix (list of lists)
    omegas_N_matrix = [omegas_N[i*M:(i+1)*M] for i in range(N)]

    print("Simulating four-step NTT when mini NTT does not fit on-chip...")

    arch_1 = ArchitectureSimulator(None, modulus, r_or_w_mem_latency_cols, compute_latency_cols, r_or_w_mem_latency_cols)
    temp_matrix, cycle_time_1 = simulate_4step_notall_onchip(arch_1, matrix, omegas_M_matrix, omega_L, modulus, output_scale=True)

    temp_matrix_T = transpose(temp_matrix)
    arch_2 = ArchitectureSimulator(None, modulus, r_or_w_mem_latency_rows, compute_latency_rows, r_or_w_mem_latency_rows)
    final_matrix, cycle_time_2 = simulate_4step_notall_onchip(arch_2, temp_matrix_T, omegas_N_matrix, omega_L, modulus, output_scale=False)

    # if n < 13:
    final_vector = flatten(final_matrix)

    result_direct = bit_rev_shuffle(ntt_dif_nr(data, modulus, omegas_L))
    result_direct = ntt_dit_rn(bit_rev_shuffle(data), modulus, omegas_L)

    # print(f"NTT result fourstep  = {list(final_vector)}")
    # print(f"NTT result direct    = {result_direct}")

    if final_vector != result_direct:
        print("Mismatch between four-step NTT and direct NTT results!")
    else:
        print("Four-step NTT matches direct NTT results.")

    print(f"Cycle time: {cycle_time_1 + cycle_time_2}")

    print("Simulating four-step NTT when mini NTT does not fit on-chip...")


def run_one_config_fit_onchip():

    random.seed(0)

    # sweep parameters: n, bandwidth, U, PEs

    bit_width = 256
    available_bw = 64
    freq = 1e9

    modadd_latency = 1
    modmul_latency = 20
    bf_latency = modmul_latency + modadd_latency

    check_correctness = False
    skip_compute = True

    # Dictionary to store results indexed by (n, bandwidth, U, pe_amt)
    results = {}

    n = 21
    U = 8
    pe_amt = 4

    # fixed for a given n
    M, N, omegas_L, omega_L, omegas_N, omega_N, omegas_M, omega_M, modulus = get_twiddle_factors(n, bit_width)

    # Generate random data and reshape it.
    data = [random.randint(0, modulus - 2) for _ in range(1<<n)]

    # Reshape data into M x N matrix (list of lists)
    matrix = [data[i*N:(i+1)*N] for i in range(M)]

    # num_col_words = M*pe_amt
    # num_row_words = N*pe_amt
    # total_bfs = U*pe_amt

    r_or_w_mem_latency_cols, r_or_w_mem_latency_rows, r_and_w_mem_latency_cols, r_and_w_mem_latency_rows, \
        compute_latency_cols, compute_latency_rows, first_step_prefetch_latency, fourth_step_prefetch_latency = \
        get_latencies_and_rates(M, N, U, pe_amt, bit_width, available_bw, freq, modadd_latency, modmul_latency, bf_latency, debug=True)

    print()
    print("Simulating four-step NTT when mini NTT fits on-chip...")

    arch_1 = ArchitectureSimulator(omegas_M, modulus, r_or_w_mem_latency_cols, r_and_w_mem_latency_cols, compute_latency_cols, first_step_prefetch_latency, skip_compute=skip_compute)
    arch_1.set_debug(True)  # Enable debug output
    temp_matrix, cycle_time_1 = simulate_4step_all_onchip(arch_1, pe_amt, matrix, omega_L, modulus, output_scale=True, skip_compute=skip_compute)

    print("#############################")
    print("now transpose and fourth step")
    print("#############################")
    print()

    temp_matrix_T = transpose(temp_matrix) if not skip_compute else transpose(matrix)
    arch_2 = ArchitectureSimulator(omegas_N, modulus, r_or_w_mem_latency_rows, r_and_w_mem_latency_rows, compute_latency_rows, fourth_step_prefetch_latency, skip_compute=skip_compute)
    arch_2.set_debug(True)  # Enable debug output
    final_matrix, cycle_time_2 = simulate_4step_all_onchip(arch_2, pe_amt, temp_matrix_T, omega_L, modulus, output_scale=False, skip_compute=skip_compute)

    total_cycles = cycle_time_1 + cycle_time_2

    # Calculate expected latency for this configuration
    expected_cycles = expected_latency(M, N, pe_amt, 
                                      (first_step_prefetch_latency, fourth_step_prefetch_latency),
                                      (r_or_w_mem_latency_cols, r_or_w_mem_latency_rows, r_and_w_mem_latency_cols, r_and_w_mem_latency_rows),
                                      (compute_latency_cols, compute_latency_rows))

    print(f"Expected latency (cycles): {expected_cycles}")
    print(f"Actual latency (cycles): {total_cycles}")

    # Check for discrepancies
    if total_cycles != expected_cycles:
        print("Mismatch between expected and actual latency!")
        exit()

    ping_pong_double_buffer_words = M*4*pe_amt
    
    local_twiddle_words = M / 2     # shared among all PEs
    global_scale_twiddle_words = M  # shared among all PEs
    global_twiddle_words = M * pe_amt  # each PE computes its own global twiddle column

    #5.5 * M * pe_amt# M > N, so 4 buffers of M words for double buffered ping pong, 1/2 buffer for local twiddles, 1 buffer for global twiddles

    total_num_words = ping_pong_double_buffer_words + local_twiddle_words + global_scale_twiddle_words + global_twiddle_words
    total_modmuls = U*pe_amt
    total_modadds = U*2*pe_amt


    results[(n, available_bw, U, pe_amt)] = {
        "total_cycles": total_cycles,
        "total_modmuls": total_modmuls,
        "total_modadds": total_modadds,
        "total_num_words": total_num_words
    }

    # print(f"Cycle time: {cycle_time_1 + cycle_time_2}")

    # if n < 13:
    if check_correctness:
        print(f"hw_config: n={n}, bw={available_bw}, U={U}, pe_amt={pe_amt}")
        final_vector = flatten(final_matrix)

        result_direct = bit_rev_shuffle(ntt_dif_nr(data, modulus, omegas_L))
        result_direct = ntt_dit_rn(bit_rev_shuffle(data), modulus, omegas_L)

        # print(f"NTT result fourstep  = {list(final_vector)}")
        # print(f"NTT result direct    = {result_direct}")
    
        if final_vector != result_direct:
            print("Mismatch between four-step NTT and direct NTT results!")
            exit()
        else:
            print("Four-step NTT matches direct NTT results.")
        print()

    # Print results
    print("Results:")
    for key, value in results.items():
        n, available_bw, U, pe_amt = key
        print(f"n={n}, bw={available_bw}, U={U}, pe_amt={pe_amt} -> total_cycles: {value['total_cycles']}, total_modmuls: {value['total_modmuls']}, total_num_words: {value['total_num_words']}")

def run_pareto_analysis(n=None, bw=None, multi_bw=False):
    """
    Run Pareto frontier analysis on pickle results.
    
    Args:
        n: Problem size exponent (if None, analyzes all available results)
        bw: Bandwidth in GB/s (if None, analyzes all available results)
        multi_bw: If True and n is specified, plot multiple BWs for fixed n
    """
    print("Running Pareto frontier analysis...")
    
    if multi_bw and n is not None:
        # Plot multiple bandwidths for fixed n
        bw_values = [64, 128, 256, 512, 1024, 2048, 4096]
        print(f"Plotting Pareto frontiers for n={n} across bandwidths: {bw_values}")
        plot_pareto_multi_bw_fixed_n(n, bw_values)
    elif n is not None and bw is not None:
        # Plot for specific n and bw
        print(f"Plotting Pareto frontier for n={n}, bw={bw}")
        plot_pareto_frontier_from_pickle(n, bw)
    else:
        # Plot for all configurations
        pickle_dir = "pickle_results"
        if not os.path.exists(pickle_dir):
            print(f"Error: Directory {pickle_dir} not found!")
            return
        
        # Find available pickle files
        pickle_files = [f for f in os.listdir(pickle_dir) if f.endswith('.pkl')]
        if not pickle_files:
            print(f"No pickle files found in {pickle_dir}")
            return
        
        print(f"Found {len(pickle_files)} pickle files:")
        for pkl_file in pickle_files:
            print(f"  {pkl_file}")
        
        # Plot the first file or a specific one
        if pickle_files:
            filepath = os.path.join(pickle_dir, pickle_files[0])
            print(f"Plotting Pareto frontier for all configurations in {pickle_files[0]}")
            plot_pareto_all_configs_from_pickle(filepath)

def print_results_for_n_bw(n, bw, pickle_dir="pickle_results"):
    """
    Print all results entries for a specific (n, bw) combination.
    
    Args:
        n: Problem size exponent (e.g., 16 for 2^16)
        bw: Bandwidth in GB/s (e.g., 1024)
        pickle_dir: Directory containing pickle files
    """
    # Construct filename based on n and bw
    filename = f"results_n{n}_bw{bw}.pkl"
    filepath = os.path.join(pickle_dir, filename)
    
    if not os.path.exists(filepath):
        print(f"Error: Pickle file {filepath} not found!")
        return
    
    # Load results from pickle file
    with open(filepath, 'rb') as f:
        results = pickle.load(f)
    
    print(f"\nAll results for n={n} (2^{n} elements), bw={bw} GB/s:")
    print("=" * 80)
    print(f"{'Config':<25} {'Cycles':<12} {'ModMuls':<10} {'ModAdds':<10} {'Words':<12} {'Logic Area':<12} {'Mem Area':<12} {'Total Area':<12}")
    print("-" * 140)
    for k, v in results.items():
        print(k, v)
    exit()
    print(results)
    # Sort results for consistent output
    sorted_results = sorted(results.items())
    
    for key, value in sorted_results:
        result_n, result_bw, U, pe_amt = key
        if result_n == n and result_bw == bw:
            cycles = value['total_cycles']
            modmuls = value['total_modmuls']
            modadds = value['total_modadds'] if 'total_modadds' in value else modmuls * 2
            words = value['total_num_words']
            
            # Calculate area components
            logic_area, memory_area = get_area_stats(modmuls, modadds, words)
            total_area = logic_area + memory_area
            
            config_str = f"U={U}, PE={pe_amt}"
            print(f"{config_str:<25} {cycles:<12.0f} {modmuls:<10} {modadds:<10} {words:<12.0f} {logic_area:<12.2f} {memory_area:<12.2f} {total_area:<12.2f}")
    
    print("-" * 140)
    
    # Count total configurations
    matching_configs = sum(1 for key, _ in results.items() if key[0] == n and key[1] == bw)
    print(f"Total configurations for n={n}, bw={bw}: {matching_configs}")

if __name__ == "__main__":
    parser = argparse.ArgumentParser(description='NTT Function Simulator')
    parser.add_argument('--n', type=int, help='Problem size exponent (e.g., 16 for 2^16)')
    parser.add_argument('--bw', '--bandwidth', type=int, help='Bandwidth in GB/s (e.g., 1024)')
    parser.add_argument('--mode', choices=['sweep', 'test', 'one_config', 'plot', 'print'], default='sweep',
                        help='Mode to run: sweep (parameter sweep), test (simple test), one_config (single configuration), plot (Pareto analysis), print (print results table)')
    parser.add_argument('--multi-bw', action='store_true', 
                        help='When in plot mode with --n specified, plot multiple bandwidths on the same chart')
    
    args = parser.parse_args()
    
    if args.mode == 'test':
        print("Running simple test...")
        run_simple_test()
    elif args.mode == 'one_config':
        print("Running single configuration test...")
        run_one_config_fit_onchip()
    elif args.mode == 'plot':
        print("Running Pareto frontier analysis...")
        run_pareto_analysis(args.n, args.bw, getattr(args, 'multi_bw', False))
    elif args.mode == 'print':
        if args.n is not None and args.bw is not None:
            print("Printing results table...")
            print_results_for_n_bw(args.n, args.bw)
        else:
            print("Error: --n and --bw arguments are required for print mode")
            print("Usage: python test_ntt_func_sim.py --mode print --n 20 --bw 1024")
    else:  # sweep mode
        if args.n is not None and args.bw is not None:
            print(f"Running sweep for n={args.n}, bw={args.bw}")
            run_fit_onchip(target_n=args.n, target_bw=args.bw)
        elif args.n is not None:
            print(f"Running sweep for n={args.n}, all bandwidths")
            run_fit_onchip(target_n=args.n)
        elif args.bw is not None:
            print(f"Running sweep for bw={args.bw}, all problem sizes")
            run_fit_onchip(target_bw=args.bw)
        else:
            print("Running full parameter sweep...")
            run_fit_onchip()<|MERGE_RESOLUTION|>--- conflicted
+++ resolved
@@ -229,9 +229,6 @@
     return r_or_w_mem_latency_cols, r_or_w_mem_latency_rows, r_and_w_mem_latency_cols, r_and_w_mem_latency_rows, \
         compute_latency_cols, compute_latency_rows, first_step_prefetch_latency, fourth_step_prefetch_latency
 
-<<<<<<< HEAD
-def run_fit_onchip(target_n=None, target_bw=None, save_pkl=True):
-=======
 # we should get this value from the simulator
 def expected_latency(M, N, num_pes, prefetch_latencies, mem_latencies, compute_latencies):
     
@@ -249,8 +246,7 @@
 
     return col_ntt_latency + row_ntt_latency
 
-def run_fit_onchip(target_n=None, target_bw=None, progress_print=False):
->>>>>>> 29d9e1e9
+def run_fit_onchip(target_n=None, target_bw=None, progress_print=False, save_pkl=True):
 
     random.seed(0)
 
