--- conflicted
+++ resolved
@@ -529,12 +529,8 @@
     marker_dict = {gate_name: marker_styles[i % len(marker_styles)] for i, gate_name in enumerate(unique_gate_names)}
 
     fig = plt.figure(figsize=(24, 5))
-<<<<<<< HEAD
-    gs = fig.add_gridspec(1, 4, width_ratios=[1, 1, 1, 1.2])
-=======
     gs = fig.add_gridspec(1, 4, width_ratios=[1, 1, 1, 0.8], 
                          )  # Reduced spacing between all subplots
->>>>>>> 14550e26
     # Create first 3 subplots normally
     axes = [fig.add_subplot(gs[0, i]) for i in range(3)]
     # Add the 4th subplot separately since it will be 3D
